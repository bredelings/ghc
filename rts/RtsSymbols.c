/* -----------------------------------------------------------------------------
 *
 * (c) The GHC Team, 2000-2015
 *
 * RTS Symbols
 *
 * ---------------------------------------------------------------------------*/

#include "ghcplatform.h"
#include "RtsSymbols.h"

#include "Rts.h"
#include "TopHandler.h"
#include "HsFFI.h"

#include "sm/Storage.h"
#include "sm/NonMovingMark.h"
#include <stdbool.h>

#if !defined(mingw32_HOST_OS)
#include "posix/Signals.h"
#endif

#if defined(mingw32_HOST_OS)
#include <sys/stat.h>
#include <io.h>
#include <windows.h>
#include <shfolder.h> /* SHGetFolderPathW */
#include "win32/AsyncWinIO.h"
#endif

#if defined(openbsd_HOST_OS)
#include <elf.h> /* _DYNAMIC */
#endif

/* -----------------------------------------------------------------------------
 * Symbols to be inserted into the RTS symbol table.
 */

#define Maybe_Stable_Names      SymI_HasProto(stg_mkWeakzh)                   \
                                SymI_HasProto(stg_mkWeakNoFinalizzerzh)       \
                                SymI_HasProto(stg_addCFinalizzerToWeakzh)     \
                                SymI_HasProto(stg_makeStableNamezh)           \
                                SymI_HasProto(stg_finalizzeWeakzh)

#define RTS_LIBDW_SYMBOLS                       \
      SymE_HasProto(backtraceFree)              \
      SymE_HasProto(libdwGetBacktrace)          \
      SymE_HasProto(libdwLookupLocation)        \
      SymE_HasProto(libdwPoolTake)              \
      SymE_HasProto(libdwPoolRelease)           \
      SymE_HasProto(libdwPoolClear)

#if !defined(mingw32_HOST_OS)
#define RTS_POSIX_ONLY_SYMBOLS                  \
      SymI_HasProto(__hscore_get_saved_termios) \
      SymI_HasProto(__hscore_set_saved_termios) \
      SymI_HasProto(shutdownHaskellAndSignal)   \
      SymI_HasProto(signal_handlers)            \
      SymI_HasProto(stg_sig_install)            \
      SymI_HasProto(rtsTimerSignal)             \
      SymI_HasProto(atexit)                     \
      SymI_NeedsDataProto(nocldstop)
#endif

#if defined(mingw32_HOST_OS)
#define RTS_POSIX_ONLY_SYMBOLS  /**/

#if defined(i386_HOST_ARCH)
#define RTS_WIN32_ONLY(X) X
#else
#define RTS_WIN32_ONLY(X) /**/
#endif

#if defined(x86_64_HOST_ARCH)
#define RTS_WIN64_ONLY(X) X
#else
#define RTS_WIN64_ONLY(X) /**/
#endif

/*
 * Note [Symbols for MinGW's printf]
 * ~~~~~~~~~~~~~~~~~~~~~~~~~~~~~~~~~
 *
 * The printf offered by Microsoft's libc implementation, msvcrt, is quite
 * incomplete, lacking support for even %ull. Consequently mingw-w64 offers its
 * own implementation which we enable. However, to be thread-safe the
 * implementation uses _lock_file. This would be fine except msvcrt.dll doesn't
 * export _lock_file, only numbered versions do (e.g. msvcrt90.dll).
 *
 * To work around this mingw-w64 packages a static archive of msvcrt which
 * includes their own implementation of _lock_file. However, this means that
 * the archive contains things which the dynamic library does not; consequently
 * we need to ensure that the runtime linker provides this symbol.
 *
 * It's all just so terrible.
 *
 * See also:
 * https://sourceforge.net/p/mingw-w64/wiki2/gnu%20printf/
 * https://sourceforge.net/p/mingw-w64/discussion/723797/thread/55520785/
 */
/* Note [_iob_func symbol]
 * ~~~~~~~~~~~~~~~~~~~~~~~
 *
 * Microsoft in VS2013 to VS2015 transition made a backwards incompatible change
 * to the stdio function __iob_func.
 *
 * They used to be defined as:
 *
 * #define stdin  (&__iob_func()[0])
 * #define stdout (&__iob_func()[1])
 * #define stderr (&__iob_func()[2])
 *
 * whereas now they're defined as:
 *
 * #define stdin  (__acrt_iob_func(0))
 * #define stdout (__acrt_iob_func(1))
 * #define stderr (__acrt_iob_func(2))
 *
 * Mingw-w64 followed along with the madness and so we have to deal with both
 * version of these symbols.
 *
 * As such when you mix new and old libraries you get a missing symbols error
 * for __acrt_iob_func.  It then links against the PLT for the function but that
 * no longer exists.  Instead we forward the request for the PLT symbol to the
 * symbol directly which is defined inline since we're using a newer compiler.
 *
 * See also:
 * https://docs.microsoft.com/en-us/cpp/porting/visual-cpp-change-history-2003-2015?view=vs-2017#stdioh-and-conioh
 */
#define RTS_MINGW_ONLY_SYMBOLS                           \
      SymI_HasProto(stg_asyncReadzh)                     \
      SymI_HasProto(stg_asyncWritezh)                    \
      SymI_HasProto(stg_asyncDoProczh)                   \
      SymI_HasProto(rts_InstallConsoleEvent)             \
      SymI_HasProto(rts_ConsoleHandlerDone)              \
      SymI_HasProto(atexit)                              \
      RTS_WIN32_ONLY(SymI_NeedsProto(__chkstk_ms))       \
      RTS_WIN64_ONLY(SymI_NeedsProto(___chkstk_ms))      \
      RTS_WIN32_ONLY(SymI_HasProto(_imp___environ))      \
      RTS_WIN64_ONLY(SymI_HasProto(__imp__environ))      \
      RTS_WIN32_ONLY(SymI_HasProto(_imp___iob))          \
      RTS_WIN64_ONLY(SymI_HasProto(__iob_func))          \
      /* see Note [Symbols for MinGW's printf] */        \
      SymI_HasProto(_lock_file)                          \
      SymI_HasProto(_unlock_file)                        \
<<<<<<< HEAD
      SymI_HasProto(__mingw_vsnwprintf)
      /* ^^ Need to figure out why this is needed.  */
=======
      /* See Note [_iob_func symbol] */                  \
      RTS_WIN64_ONLY(SymI_HasProto_redirect(             \
         __imp___acrt_iob_func, __rts_iob_func, true))   \
      RTS_WIN32_ONLY(SymI_HasProto_redirect(             \
         __imp____acrt_iob_func, __rts_iob_func, true))
>>>>>>> cf7f8e5b

#define RTS_MINGW_COMPAT_SYMBOLS                         \
      SymI_HasProto_deprecated(access)                   \
      SymI_HasProto_deprecated(cabs)                     \
      SymI_HasProto_deprecated(cgets)                    \
      SymI_HasProto_deprecated(chdir)                    \
      SymI_HasProto_deprecated(chmod)                    \
      SymI_HasProto_deprecated(chsize)                   \
      SymI_HasProto_deprecated(close)                    \
      SymI_HasProto_deprecated(cprintf)                  \
      SymI_HasProto_deprecated(cputs)                    \
      SymI_HasProto_deprecated(creat)                    \
      SymI_HasProto_deprecated(cscanf)                   \
      SymI_HasProto_deprecated(cwait)                    \
      SymI_HasProto_deprecated(dup)                      \
      SymI_HasProto_deprecated(dup2)                     \
      SymI_HasProto_deprecated(ecvt)                     \
      SymI_HasProto_deprecated(eof)                      \
      SymI_HasProto_deprecated(execl)                    \
      SymI_HasProto_deprecated(execle)                   \
      SymI_HasProto_deprecated(execlp)                   \
      SymI_HasProto_deprecated(execlpe)                  \
      SymI_HasProto_deprecated(execv)                    \
      SymI_HasProto_deprecated(execve)                   \
      SymI_HasProto_deprecated(execvp)                   \
      SymI_HasProto_deprecated(execvpe)                  \
      SymI_HasProto_deprecated(fcloseall)                \
      SymI_HasProto_deprecated(fcvt)                     \
      SymI_HasProto_deprecated(fdopen)                   \
      SymI_HasProto_deprecated(fgetchar)                 \
      SymI_HasProto_deprecated(filelength)               \
      SymI_HasProto_deprecated(fileno)                   \
      SymI_HasProto_deprecated(flushall)                 \
      SymI_HasProto_deprecated(fputchar)                 \
      SymI_HasProto_deprecated(gcvt)                     \
      SymI_HasProto_deprecated(getch)                    \
      SymI_HasProto_deprecated(getche)                   \
      SymI_HasProto_deprecated(getcwd)                   \
      SymI_HasProto_deprecated(getpid)                   \
      SymI_HasProto_deprecated(getw)                     \
      SymI_HasProto_deprecated(hypot)                    \
      SymI_HasProto_deprecated(inp)                      \
      SymI_HasProto_deprecated(inpw)                     \
      SymI_HasProto_deprecated(isascii)                  \
      SymI_HasProto_deprecated(isatty)                   \
      SymI_HasProto_deprecated(iscsym)                   \
      SymI_HasProto_deprecated(iscsymf)                  \
      SymI_HasProto_deprecated(itoa)                     \
      SymI_HasProto_deprecated(j0)                       \
      SymI_HasProto_deprecated(j1)                       \
      SymI_HasProto_deprecated(jn)                       \
      SymI_HasProto_deprecated(kbhit)                    \
      SymI_HasProto_deprecated(lfind)                    \
      SymI_HasProto_deprecated(locking)                  \
      SymI_HasProto_deprecated(lsearch)                  \
      SymI_HasProto_deprecated(lseek)                    \
      SymI_HasProto_deprecated(ltoa)                     \
      SymI_HasProto_deprecated(memccpy)                  \
      SymI_HasProto_deprecated(memicmp)                  \
      SymI_HasProto_deprecated(mkdir)                    \
      SymI_HasProto_deprecated(mktemp)                   \
      SymI_HasProto_deprecated(open)                     \
      SymI_HasProto_deprecated(outp)                     \
      SymI_HasProto_deprecated(outpw)                    \
      SymI_HasProto_deprecated(putch)                    \
      SymI_HasProto_deprecated(putenv)                   \
      SymI_HasProto_deprecated(putw)                     \
      SymI_HasProto_deprecated(read)                     \
      SymI_HasProto_deprecated(rmdir)                    \
      SymI_HasProto_deprecated(rmtmp)                    \
      SymI_HasProto_deprecated(setmode)                  \
      SymI_HasProto_deprecated(sopen)                    \
      SymI_HasProto_deprecated(spawnl)                   \
      SymI_HasProto_deprecated(spawnle)                  \
      SymI_HasProto_deprecated(spawnlp)                  \
      SymI_HasProto_deprecated(spawnlpe)                 \
      SymI_HasProto_deprecated(spawnv)                   \
      SymI_HasProto_deprecated(spawnve)                  \
      SymI_HasProto_deprecated(spawnvp)                  \
      SymI_HasProto_deprecated(spawnvpe)                 \
      SymI_HasProto_deprecated(strcmpi)                  \
      SymI_HasProto_deprecated(strdup)                   \
      SymI_HasProto_deprecated(stricmp)                  \
      SymI_HasProto_deprecated(strlwr)                   \
      SymI_HasProto_deprecated(strnicmp)                 \
      SymI_HasProto_deprecated(strnset)                  \
      SymI_HasProto_deprecated(strrev)                   \
      SymI_HasProto_deprecated(strset)                   \
      SymI_HasProto_deprecated(strupr)                   \
      SymI_HasProto_deprecated(swab)                     \
      SymI_HasProto_deprecated(tell)                     \
      SymI_HasProto_deprecated(tempnam)                  \
      SymI_HasProto_deprecated(toascii)                  \
      SymI_HasProto_deprecated(tzset)                    \
      SymI_HasProto_deprecated(ultoa)                    \
      SymI_HasProto_deprecated(umask)                    \
      SymI_HasProto_deprecated(ungetch)                  \
      SymI_HasProto_deprecated(unlink)                   \
      SymI_HasProto_deprecated(wcsdup)                   \
      SymI_HasProto_deprecated(wcsicmp)                  \
      SymI_HasProto_deprecated(wcsicoll)                 \
      SymI_HasProto_deprecated(wcslwr)                   \
      SymI_HasProto_deprecated(wcsnicmp)                 \
      SymI_HasProto_deprecated(wcsnset)                  \
      SymI_HasProto_deprecated(wcsrev)                   \
      SymI_HasProto_deprecated(wcsset)                   \
      SymI_HasProto_deprecated(wcsupr)                   \
      SymI_HasProto_deprecated(write)                    \
      SymI_HasProto_deprecated(y0)                       \
      SymI_HasProto_deprecated(y1)                       \
      SymI_HasProto_deprecated(yn)
#else
#define RTS_MINGW_ONLY_SYMBOLS /**/
#define RTS_MINGW_COMPAT_SYMBOLS /**/
#endif


#if defined(darwin_HOST_OS) && HAVE_PRINTF_LDBLSTUB
#define RTS_DARWIN_ONLY_SYMBOLS                             \
     SymI_NeedsProto(asprintf$LDBLStub)                     \
     SymI_NeedsProto(err$LDBLStub)                          \
     SymI_NeedsProto(errc$LDBLStub)                         \
     SymI_NeedsProto(errx$LDBLStub)                         \
     SymI_NeedsProto(fprintf$LDBLStub)                      \
     SymI_NeedsProto(fscanf$LDBLStub)                       \
     SymI_NeedsProto(fwprintf$LDBLStub)                     \
     SymI_NeedsProto(fwscanf$LDBLStub)                      \
     SymI_NeedsProto(printf$LDBLStub)                       \
     SymI_NeedsProto(scanf$LDBLStub)                        \
     SymI_NeedsProto(snprintf$LDBLStub)                     \
     SymI_NeedsProto(sprintf$LDBLStub)                      \
     SymI_NeedsProto(sscanf$LDBLStub)                       \
     SymI_NeedsProto(strtold$LDBLStub)                      \
     SymI_NeedsProto(swprintf$LDBLStub)                     \
     SymI_NeedsProto(swscanf$LDBLStub)                      \
     SymI_NeedsProto(syslog$LDBLStub)                       \
     SymI_NeedsProto(vasprintf$LDBLStub)                    \
     SymI_NeedsProto(verr$LDBLStub)                         \
     SymI_NeedsProto(verrc$LDBLStub)                        \
     SymI_NeedsProto(verrx$LDBLStub)                        \
     SymI_NeedsProto(vfprintf$LDBLStub)                     \
     SymI_NeedsProto(vfscanf$LDBLStub)                      \
     SymI_NeedsProto(vfwprintf$LDBLStub)                    \
     SymI_NeedsProto(vfwscanf$LDBLStub)                     \
     SymI_NeedsProto(vprintf$LDBLStub)                      \
     SymI_NeedsProto(vscanf$LDBLStub)                       \
     SymI_NeedsProto(vsnprintf$LDBLStub)                    \
     SymI_NeedsProto(vsprintf$LDBLStub)                     \
     SymI_NeedsProto(vsscanf$LDBLStub)                      \
     SymI_NeedsProto(vswprintf$LDBLStub)                    \
     SymI_NeedsProto(vswscanf$LDBLStub)                     \
     SymI_NeedsProto(vsyslog$LDBLStub)                      \
     SymI_NeedsProto(vwarn$LDBLStub)                        \
     SymI_NeedsProto(vwarnc$LDBLStub)                       \
     SymI_NeedsProto(vwarnx$LDBLStub)                       \
     SymI_NeedsProto(vwprintf$LDBLStub)                     \
     SymI_NeedsProto(vwscanf$LDBLStub)                      \
     SymI_NeedsProto(warn$LDBLStub)                         \
     SymI_NeedsProto(warnc$LDBLStub)                        \
     SymI_NeedsProto(warnx$LDBLStub)                        \
     SymI_NeedsProto(wcstold$LDBLStub)                      \
     SymI_NeedsProto(wprintf$LDBLStub)                      \
     SymI_NeedsProto(wscanf$LDBLStub)
#else
#define RTS_DARWIN_ONLY_SYMBOLS
#endif

#if defined(openbsd_HOST_OS)
#define RTS_OPENBSD_ONLY_SYMBOLS                            \
     SymE_NeedsProto(__guard_local)                         \
     SymE_HasProto(_DYNAMIC)
#else
#define RTS_OPENBSD_ONLY_SYMBOLS
#endif

#if !defined(SMP)
# define MAIN_CAP_SYM SymI_HasProto(MainCapability)
#else
# define MAIN_CAP_SYM
#endif

#if !defined(mingw32_HOST_OS)
#define RTS_USER_SIGNALS_SYMBOLS        \
   SymI_HasProto(setIOManagerControlFd) \
   SymI_HasProto(setTimerManagerControlFd) \
   SymI_HasProto(setIOManagerWakeupFd)  \
   SymI_HasProto(ioManagerWakeup)       \
   SymI_HasProto(blockUserSignals)      \
   SymI_HasProto(unblockUserSignals)
#else
#define RTS_USER_SIGNALS_SYMBOLS             \
   SymI_HasProto(registerNewIOCPHandle)      \
   SymI_HasProto(getOverlappedEntries)       \
   SymI_HasProto(servicedIOEntries)          \
   SymI_HasProto(completeSynchronousRequest) \
   SymI_HasProto(registerAlertableWait)      \
   SymI_HasProto(ioManagerWakeup)            \
   SymI_HasProto(sendIOManagerEvent)         \
   SymI_HasProto(readIOManagerEvent)         \
   SymI_HasProto(getIOManagerEvent)          \
   SymI_HasProto(console_handler)
#endif

#define RTS_LIBFFI_SYMBOLS                                  \
     SymE_NeedsProto(ffi_prep_cif)                          \
     SymE_NeedsProto(ffi_call)                              \
     SymE_NeedsDataProto(ffi_type_void)                     \
     SymE_NeedsDataProto(ffi_type_float)                    \
     SymE_NeedsDataProto(ffi_type_double)                   \
     SymE_NeedsDataProto(ffi_type_sint64)                   \
     SymE_NeedsDataProto(ffi_type_uint64)                   \
     SymE_NeedsDataProto(ffi_type_sint32)                   \
     SymE_NeedsDataProto(ffi_type_uint32)                   \
     SymE_NeedsDataProto(ffi_type_sint16)                   \
     SymE_NeedsDataProto(ffi_type_uint16)                   \
     SymE_NeedsDataProto(ffi_type_sint8)                    \
     SymE_NeedsDataProto(ffi_type_uint8)                    \
     SymE_NeedsDataProto(ffi_type_pointer)

#if defined(TABLES_NEXT_TO_CODE)
#define RTS_RET_SYMBOLS /* nothing */
#else
#define RTS_RET_SYMBOLS                                 \
      SymI_HasProto(stg_enter_ret)                      \
      SymI_HasProto(stg_gc_fun_ret)                     \
      SymI_HasProto(stg_ap_v_ret)                       \
      SymI_HasProto(stg_ap_f_ret)                       \
      SymI_HasProto(stg_ap_d_ret)                       \
      SymI_HasProto(stg_ap_l_ret)                       \
      SymI_HasProto(stg_ap_v16_ret)                     \
      SymI_HasProto(stg_ap_v32_ret)                     \
      SymI_HasProto(stg_ap_v64_ret)                     \
      SymI_HasProto(stg_ap_n_ret)                       \
      SymI_HasProto(stg_ap_p_ret)                       \
      SymI_HasProto(stg_ap_pv_ret)                      \
      SymI_HasProto(stg_ap_pp_ret)                      \
      SymI_HasProto(stg_ap_ppv_ret)                     \
      SymI_HasProto(stg_ap_ppp_ret)                     \
      SymI_HasProto(stg_ap_pppv_ret)                    \
      SymI_HasProto(stg_ap_pppp_ret)                    \
      SymI_HasProto(stg_ap_ppppp_ret)                   \
      SymI_HasProto(stg_ap_pppppp_ret)
#endif

/* Modules compiled with -ticky may mention ticky counters */
/* This list should marry up with the one in $(TOP)/includes/stg/Ticky.h */
#define RTS_TICKY_SYMBOLS                               \
      SymI_NeedsDataProto(ticky_entry_ctrs)             \
      SymI_NeedsDataProto(top_ct)                       \
                                                        \
      SymI_HasProto(ENT_VIA_NODE_ctr)                   \
      SymI_HasProto(ENT_STATIC_THK_SINGLE_ctr)          \
      SymI_HasProto(ENT_STATIC_THK_MANY_ctr)            \
      SymI_HasProto(ENT_DYN_THK_SINGLE_ctr)             \
      SymI_HasProto(ENT_DYN_THK_MANY_ctr)               \
      SymI_HasProto(ENT_STATIC_FUN_DIRECT_ctr)          \
      SymI_HasProto(ENT_DYN_FUN_DIRECT_ctr)             \
      SymI_HasProto(ENT_STATIC_CON_ctr)                 \
      SymI_HasProto(ENT_DYN_CON_ctr)                    \
      SymI_HasProto(ENT_STATIC_IND_ctr)                 \
      SymI_HasProto(ENT_DYN_IND_ctr)                    \
      SymI_HasProto(ENT_PERM_IND_ctr)                   \
      SymI_HasProto(ENT_PAP_ctr)                        \
      SymI_HasProto(ENT_AP_ctr)                         \
      SymI_HasProto(ENT_AP_STACK_ctr)                   \
      SymI_HasProto(ENT_BH_ctr)                         \
      SymI_HasProto(ENT_LNE_ctr)                        \
      SymI_HasProto(UNKNOWN_CALL_ctr)                   \
      SymI_HasProto(SLOW_CALL_fast_v16_ctr)                  \
      SymI_HasProto(SLOW_CALL_fast_v_ctr)                    \
      SymI_HasProto(SLOW_CALL_fast_f_ctr)                    \
      SymI_HasProto(SLOW_CALL_fast_d_ctr)                    \
      SymI_HasProto(SLOW_CALL_fast_l_ctr)                    \
      SymI_HasProto(SLOW_CALL_fast_n_ctr)                    \
      SymI_HasProto(SLOW_CALL_fast_p_ctr)                    \
      SymI_HasProto(SLOW_CALL_fast_pv_ctr)                   \
      SymI_HasProto(SLOW_CALL_fast_pp_ctr)                   \
      SymI_HasProto(SLOW_CALL_fast_ppv_ctr)                  \
      SymI_HasProto(SLOW_CALL_fast_ppp_ctr)                  \
      SymI_HasProto(SLOW_CALL_fast_pppv_ctr)                 \
      SymI_HasProto(SLOW_CALL_fast_pppp_ctr)                 \
      SymI_HasProto(SLOW_CALL_fast_ppppp_ctr)                \
      SymI_HasProto(SLOW_CALL_fast_pppppp_ctr)               \
      SymI_HasProto(VERY_SLOW_CALL_ctr)                \
      SymI_HasProto(ticky_slow_call_unevald)            \
      SymI_HasProto(SLOW_CALL_ctr)                      \
      SymI_HasProto(MULTI_CHUNK_SLOW_CALL_ctr)          \
      SymI_HasProto(MULTI_CHUNK_SLOW_CALL_CHUNKS_ctr)   \
      SymI_HasProto(KNOWN_CALL_ctr)                     \
      SymI_HasProto(KNOWN_CALL_TOO_FEW_ARGS_ctr)        \
      SymI_HasProto(KNOWN_CALL_EXTRA_ARGS_ctr)          \
      SymI_HasProto(SLOW_CALL_FUN_TOO_FEW_ctr)          \
      SymI_HasProto(SLOW_CALL_FUN_CORRECT_ctr)          \
      SymI_HasProto(SLOW_CALL_FUN_TOO_MANY_ctr)         \
      SymI_HasProto(SLOW_CALL_PAP_TOO_FEW_ctr)          \
      SymI_HasProto(SLOW_CALL_PAP_CORRECT_ctr)          \
      SymI_HasProto(SLOW_CALL_PAP_TOO_MANY_ctr)         \
      SymI_HasProto(SLOW_CALL_UNEVALD_ctr)              \
      SymI_HasProto(UPDF_OMITTED_ctr)                   \
      SymI_HasProto(UPDF_PUSHED_ctr)                    \
      SymI_HasProto(CATCHF_PUSHED_ctr)                  \
      SymI_HasProto(UPDF_RCC_PUSHED_ctr)                \
      SymI_HasProto(UPDF_RCC_OMITTED_ctr)               \
      SymI_HasProto(UPD_SQUEEZED_ctr)                   \
      SymI_HasProto(UPD_CON_IN_NEW_ctr)                 \
      SymI_HasProto(UPD_CON_IN_PLACE_ctr)               \
      SymI_HasProto(UPD_PAP_IN_NEW_ctr)                 \
      SymI_HasProto(UPD_PAP_IN_PLACE_ctr)               \
      SymI_HasProto(ALLOC_HEAP_ctr)                     \
      SymI_HasProto(ALLOC_HEAP_tot)                     \
      SymI_HasProto(HEAP_CHK_ctr)                       \
      SymI_HasProto(STK_CHK_ctr)                        \
      SymI_HasProto(ALLOC_RTS_ctr)                      \
      SymI_HasProto(ALLOC_RTS_tot)                      \
      SymI_HasProto(ALLOC_FUN_ctr)                      \
      SymI_HasProto(ALLOC_FUN_adm)                      \
      SymI_HasProto(ALLOC_FUN_gds)                      \
      SymI_HasProto(ALLOC_FUN_slp)                      \
      SymI_HasProto(UPD_NEW_IND_ctr)                    \
      SymI_HasProto(UPD_NEW_PERM_IND_ctr)               \
      SymI_HasProto(UPD_OLD_IND_ctr)                    \
      SymI_HasProto(UPD_OLD_PERM_IND_ctr)               \
      SymI_HasProto(UPD_CAF_BH_UPDATABLE_ctr)           \
      SymI_HasProto(UPD_CAF_BH_SINGLE_ENTRY_ctr)        \
      SymI_HasProto(GC_SEL_ABANDONED_ctr)               \
      SymI_HasProto(GC_SEL_MINOR_ctr)                   \
      SymI_HasProto(GC_SEL_MAJOR_ctr)                   \
      SymI_HasProto(GC_FAILED_PROMOTION_ctr)            \
      SymI_HasProto(ALLOC_UP_THK_ctr)                   \
      SymI_HasProto(ALLOC_SE_THK_ctr)                   \
      SymI_HasProto(ALLOC_THK_adm)                      \
      SymI_HasProto(ALLOC_THK_gds)                      \
      SymI_HasProto(ALLOC_THK_slp)                      \
      SymI_HasProto(ALLOC_CON_ctr)                      \
      SymI_HasProto(ALLOC_CON_adm)                      \
      SymI_HasProto(ALLOC_CON_gds)                      \
      SymI_HasProto(ALLOC_CON_slp)                      \
      SymI_HasProto(ALLOC_TUP_ctr)                      \
      SymI_HasProto(ALLOC_TUP_adm)                      \
      SymI_HasProto(ALLOC_TUP_gds)                      \
      SymI_HasProto(ALLOC_TUP_slp)                      \
      SymI_HasProto(ALLOC_BH_ctr)                       \
      SymI_HasProto(ALLOC_BH_adm)                       \
      SymI_HasProto(ALLOC_BH_gds)                       \
      SymI_HasProto(ALLOC_BH_slp)                       \
      SymI_HasProto(ALLOC_PRIM_ctr)                     \
      SymI_HasProto(ALLOC_PRIM_adm)                     \
      SymI_HasProto(ALLOC_PRIM_gds)                     \
      SymI_HasProto(ALLOC_PRIM_slp)                     \
      SymI_HasProto(ALLOC_PAP_ctr)                      \
      SymI_HasProto(ALLOC_PAP_adm)                      \
      SymI_HasProto(ALLOC_PAP_gds)                      \
      SymI_HasProto(ALLOC_PAP_slp)                      \
      SymI_HasProto(ALLOC_TSO_ctr)                      \
      SymI_HasProto(ALLOC_TSO_adm)                      \
      SymI_HasProto(ALLOC_TSO_gds)                      \
      SymI_HasProto(ALLOC_TSO_slp)                      \
      SymI_HasProto(RET_NEW_ctr)                        \
      SymI_HasProto(RET_OLD_ctr)                        \
      SymI_HasProto(RET_UNBOXED_TUP_ctr)                \
      SymI_HasProto(RET_SEMI_loads_avoided)             \
      SymI_HasProto(RET_NEW_hst)                        \
      SymI_HasProto(RET_OLD_hst)                        \
      SymI_HasProto(RET_UNBOXED_TUP_hst)


// On most platforms, the garbage collector rewrites references
//      to small integer and char objects to a set of common, shared ones.
//
// We don't do this when compiling to Windows DLLs at the moment because
//      it doesn't support cross package data references well.
//
#if defined(COMPILING_WINDOWS_DLL)
#define RTS_INTCHAR_SYMBOLS
#else
#define RTS_INTCHAR_SYMBOLS                             \
      SymI_HasProto(stg_CHARLIKE_closure)               \
      SymI_HasProto(stg_INTLIKE_closure)
#endif

#if defined(PROFILING)
#define RTS_PROF_SYMBOLS                        \
      SymI_HasProto(CCS_DONT_CARE)              \
      SymI_HasProto(CC_LIST)                    \
      SymI_HasProto(stg_restore_cccs_info)      \
      SymI_HasProto(enterFunCCS)                \
      SymI_HasProto(pushCostCentre)             \
      SymI_HasProto(mkCostCentre)               \
      SymI_HasProto(registerCcList)             \
      SymI_HasProto(registerCcsList)            \
      SymI_HasProto(era)
#else
#define RTS_PROF_SYMBOLS /* empty */
#endif

#define RTS_SYMBOLS                                                     \
      Maybe_Stable_Names                                                \
      RTS_TICKY_SYMBOLS                                                 \
      RTS_PROF_SYMBOLS                                                  \
      RTS_LIBDW_SYMBOLS                                                 \
      SymI_HasProto(StgReturn)                                          \
      SymI_HasProto(stg_gc_noregs)                                      \
      SymI_HasProto(stg_ret_v_info)                                     \
      SymI_HasProto(stg_ret_p_info)                                     \
      SymI_HasProto(stg_ret_n_info)                                     \
      SymI_HasProto(stg_ret_f_info)                                     \
      SymI_HasProto(stg_ret_d_info)                                     \
      SymI_HasProto(stg_ret_l_info)                                     \
      SymI_HasProto(stg_gc_prim_p)                                      \
      SymI_HasProto(stg_gc_prim_pp)                                     \
      SymI_HasProto(stg_gc_prim_n)                                      \
      SymI_HasProto(stg_enter_info)                                     \
      SymI_HasProto(__stg_gc_enter_1)                                   \
      SymI_HasProto(stg_gc_unpt_r1)                                     \
      SymI_HasProto(stg_gc_unbx_r1)                                     \
      SymI_HasProto(stg_gc_f1)                                          \
      SymI_HasProto(stg_gc_d1)                                          \
      SymI_HasProto(stg_gc_l1)                                          \
      SymI_HasProto(stg_gc_pp)                                          \
      SymI_HasProto(stg_gc_ppp)                                         \
      SymI_HasProto(stg_gc_pppp)                                        \
      SymI_HasProto(__stg_gc_fun)                                       \
      SymI_HasProto(stg_gc_fun_info)                                    \
      SymI_HasProto(stg_yield_noregs)                                   \
      SymI_HasProto(stg_yield_to_interpreter)                           \
      SymI_HasProto(stg_block_noregs)                                   \
      SymI_HasProto(stg_block_takemvar)                                 \
      SymI_HasProto(stg_block_readmvar)                                 \
      SymI_HasProto(stg_block_putmvar)                                  \
      MAIN_CAP_SYM                                                      \
      SymI_HasProto(addDLL)                                             \
      SymI_HasProto(addLibrarySearchPath)                               \
      SymI_HasProto(removeLibrarySearchPath)                            \
      SymI_HasProto(findSystemLibrary)                                  \
      SymI_HasProto(__int_encodeDouble)                                 \
      SymI_HasProto(__word_encodeDouble)                                \
      SymI_HasProto(__int_encodeFloat)                                  \
      SymI_HasProto(__word_encodeFloat)                                 \
      SymI_HasProto(stg_atomicallyzh)                                   \
      SymI_HasProto(barf)                                               \
      SymI_HasProto(deRefStablePtr)                                     \
      SymI_HasProto(debugBelch)                                         \
      SymI_HasProto(errorBelch)                                         \
      SymI_HasProto(sysErrorBelch)                                      \
      SymI_HasProto(stg_getMaskingStatezh)                              \
      SymI_HasProto(stg_maskAsyncExceptionszh)                          \
      SymI_HasProto(stg_maskUninterruptiblezh)                          \
      SymI_HasProto(stg_catchzh)                                        \
      SymI_HasProto(stg_catchRetryzh)                                   \
      SymI_HasProto(stg_catchSTMzh)                                     \
      SymI_HasProto(stg_clearCCSzh)                                     \
      SymI_HasProto(stg_compactAddWithSharingzh)                        \
      SymI_HasProto(stg_compactAddzh)                                   \
      SymI_HasProto(stg_compactNewzh)                                   \
      SymI_HasProto(stg_compactResizzezh)                               \
      SymI_HasProto(stg_compactContainszh)                              \
      SymI_HasProto(stg_compactContainsAnyzh)                           \
      SymI_HasProto(stg_compactGetFirstBlockzh)                         \
      SymI_HasProto(stg_compactGetNextBlockzh)                          \
      SymI_HasProto(stg_compactAllocateBlockzh)                         \
      SymI_HasProto(stg_compactFixupPointerszh)                         \
      SymI_HasProto(stg_compactSizzezh)                                 \
      SymI_HasProto(closure_flags)                                      \
      SymI_HasProto(cmp_thread)                                         \
      SymI_HasProto(createAdjustor)                                     \
      SymI_HasProto(stg_decodeDoublezu2Intzh)                           \
      SymI_HasProto(stg_decodeDoublezuInt64zh)                          \
      SymI_HasProto(stg_decodeFloatzuIntzh)                             \
      SymI_HasProto(stg_delayzh)                                        \
      SymI_HasProto(stg_deRefWeakzh)                                    \
      SymI_HasProto(stg_deRefStablePtrzh)                               \
      SymI_HasProto(dirty_MUT_VAR)                                      \
      SymI_HasProto(dirty_TVAR)                                         \
      SymI_HasProto(stg_forkzh)                                         \
      SymI_HasProto(stg_forkOnzh)                                       \
      SymI_HasProto(forkProcess)                                        \
      SymI_HasProto(forkOS_createThread)                                \
      SymI_HasProto(freeHaskellFunctionPtr)                             \
      SymI_HasProto(getOrSetGHCConcSignalSignalHandlerStore)            \
      SymI_HasProto(getOrSetGHCConcWindowsPendingDelaysStore)           \
      SymI_HasProto(getOrSetGHCConcWindowsIOManagerThreadStore)         \
      SymI_HasProto(getOrSetGHCConcWindowsProddingStore)                \
      SymI_HasProto(getOrSetSystemEventThreadEventManagerStore)         \
      SymI_HasProto(getOrSetSystemEventThreadIOManagerThreadStore)      \
      SymI_HasProto(getOrSetSystemTimerThreadEventManagerStore)         \
      SymI_HasProto(getOrSetSystemTimerThreadIOManagerThreadStore)      \
      SymI_HasProto(getOrSetLibHSghcFastStringTable)                    \
      SymI_HasProto(getRTSStats)                                        \
      SymI_HasProto(getRTSStatsEnabled)                                 \
      SymI_HasProto(getOrSetLibHSghcPersistentLinkerState)              \
      SymI_HasProto(getOrSetLibHSghcInitLinkerDone)                     \
      SymI_HasProto(getOrSetLibHSghcGlobalDynFlags)                     \
      SymI_HasProto(genericRaise)                                       \
      SymI_HasProto(getProgArgv)                                        \
      SymI_HasProto(getFullProgArgv)                                    \
      SymI_HasProto(setFullProgArgv)                                    \
      SymI_HasProto(freeFullProgArgv)                                   \
      SymI_HasProto(getProcessElapsedTime)                              \
      SymI_HasProto(getStablePtr)                                       \
      SymI_HasProto(foreignExportStablePtr)                             \
      SymI_HasProto(hs_init)                                            \
      SymI_HasProto(hs_init_with_rtsopts)                               \
      SymI_HasProto(hs_init_ghc)                                        \
      SymI_HasProto(hs_exit)                                            \
      SymI_HasProto(hs_exit_nowait)                                     \
      SymI_HasProto(hs_set_argv)                                        \
      SymI_HasProto(hs_perform_gc)                                      \
      SymI_HasProto(hs_lock_stable_ptr_table)                           \
      SymI_HasProto(hs_unlock_stable_ptr_table)                         \
      SymI_HasProto(hs_lock_stable_tables)                              \
      SymI_HasProto(hs_unlock_stable_tables)                            \
      SymI_HasProto(hs_free_stable_ptr)                                 \
      SymI_HasProto(hs_free_stable_ptr_unsafe)                          \
      SymI_HasProto(hs_free_fun_ptr)                                    \
      SymI_HasProto(hs_hpc_rootModule)                                  \
      SymI_HasProto(hs_hpc_module)                                      \
      SymI_HasProto(hs_thread_done)                                     \
      SymI_HasProto(hs_try_putmvar)                                     \
      SymI_HasProto(defaultRtsConfig)                                   \
      SymI_HasProto(initLinker)                                         \
      SymI_HasProto(initLinker_)                                        \
      SymI_HasProto(stg_unpackClosurezh)                                \
      SymI_HasProto(stg_closureSizzezh)                                 \
      SymI_HasProto(stg_getApStackValzh)                                \
      SymI_HasProto(stg_getSparkzh)                                     \
      SymI_HasProto(stg_numSparkszh)                                    \
      SymI_HasProto(stg_isCurrentThreadBoundzh)                         \
      SymI_HasProto(stg_isEmptyMVarzh)                                  \
      SymI_HasProto(stg_killThreadzh)                                   \
      SymI_HasProto(loadArchive)                                        \
      SymI_HasProto(loadObj)                                            \
      SymI_HasProto(purgeObj)                                           \
      SymI_HasProto(insertSymbol)                                       \
      SymI_HasProto(lookupSymbol)                                       \
      SymI_HasProto(stg_makeStablePtrzh)                                \
      SymI_HasProto(stg_mkApUpd0zh)                                     \
      SymI_HasProto(stg_labelThreadzh)                                  \
      SymI_HasProto(stg_newArrayzh)                                     \
      SymI_HasProto(stg_copyArrayzh)                                    \
      SymI_HasProto(stg_copyMutableArrayzh)                             \
      SymI_HasProto(stg_copyArrayArrayzh)                               \
      SymI_HasProto(stg_copyMutableArrayArrayzh)                        \
      SymI_HasProto(stg_cloneArrayzh)                                   \
      SymI_HasProto(stg_cloneMutableArrayzh)                            \
      SymI_HasProto(stg_freezzeArrayzh)                                 \
      SymI_HasProto(stg_thawArrayzh)                                    \
      SymI_HasProto(stg_newArrayArrayzh)                                \
      SymI_HasProto(stg_casArrayzh)                                     \
      SymI_HasProto(stg_newSmallArrayzh)                                \
      SymI_HasProto(stg_unsafeThawSmallArrayzh)                         \
      SymI_HasProto(stg_cloneSmallArrayzh)                              \
      SymI_HasProto(stg_cloneSmallMutableArrayzh)                       \
      SymI_HasProto(stg_freezzeSmallArrayzh)                            \
      SymI_HasProto(stg_thawSmallArrayzh)                               \
      SymI_HasProto(stg_copySmallArrayzh)                               \
      SymI_HasProto(stg_copySmallMutableArrayzh)                        \
      SymI_HasProto(stg_casSmallArrayzh)                                \
      SymI_HasProto(stg_newBCOzh)                                       \
      SymI_HasProto(stg_newByteArrayzh)                                 \
      SymI_HasProto(stg_casIntArrayzh)                                  \
      SymI_HasProto(stg_newMVarzh)                                      \
      SymI_HasProto(stg_newMutVarzh)                                    \
      SymI_HasProto(stg_newTVarzh)                                      \
      SymI_HasProto(stg_readIOPortzh)                                   \
      SymI_HasProto(stg_writeIOPortzh)                                  \
      SymI_HasProto(stg_newIOPortzh)                                    \
      SymI_HasProto(stg_noDuplicatezh)                                  \
      SymI_HasProto(stg_atomicModifyMutVar2zh)                          \
      SymI_HasProto(stg_atomicModifyMutVarzuzh)                         \
      SymI_HasProto(stg_casMutVarzh)                                    \
      SymI_HasProto(stg_newPinnedByteArrayzh)                           \
      SymI_HasProto(stg_newAlignedPinnedByteArrayzh)                    \
      SymI_HasProto(stg_isByteArrayPinnedzh)                            \
      SymI_HasProto(stg_isMutableByteArrayPinnedzh)                     \
      SymI_HasProto(stg_shrinkMutableByteArrayzh)                       \
      SymI_HasProto(stg_resizzeMutableByteArrayzh)                      \
      SymI_HasProto(stg_shrinkSmallMutableArrayzh)                       \
      SymI_HasProto(newSpark)                                           \
      SymI_HasProto(updateRemembSetPushThunk)                             \
      SymI_HasProto(updateRemembSetPushThunk_)                            \
      SymI_HasProto(updateRemembSetPushClosure_)                          \
      SymI_HasProto(performGC)                                          \
      SymI_HasProto(performMajorGC)                                     \
      SymI_HasProto(prog_argc)                                          \
      SymI_HasProto(prog_argv)                                          \
      SymI_HasProto(stg_putMVarzh)                                      \
      SymI_HasProto(stg_raisezh)                                        \
      SymI_HasProto(stg_raiseIOzh)                                      \
      SymI_HasProto(stg_readTVarzh)                                     \
      SymI_HasProto(stg_readTVarIOzh)                                   \
      SymI_HasProto(resumeThread)                                       \
      SymI_HasProto(setNumCapabilities)                                 \
      SymI_HasProto(getNumberOfProcessors)                              \
      SymI_HasProto(resolveObjs)                                        \
      SymI_HasProto(stg_retryzh)                                        \
      SymI_HasProto(rts_apply)                                          \
      SymI_HasProto(rts_checkSchedStatus)                               \
      SymI_HasProto(rts_eval)                                           \
      SymI_HasProto(rts_evalIO)                                         \
      SymI_HasProto(rts_evalLazyIO)                                     \
      SymI_HasProto(rts_evalStableIOMain)                               \
      SymI_HasProto(rts_evalStableIO)                                   \
      SymI_HasProto(rts_eval_)                                          \
      SymI_HasProto(rts_getBool)                                        \
      SymI_HasProto(rts_getChar)                                        \
      SymI_HasProto(rts_getDouble)                                      \
      SymI_HasProto(rts_getFloat)                                       \
      SymI_HasProto(rts_getInt)                                         \
      SymI_HasProto(rts_getInt8)                                        \
      SymI_HasProto(rts_getInt16)                                       \
      SymI_HasProto(rts_getInt32)                                       \
      SymI_HasProto(rts_getInt64)                                       \
      SymI_HasProto(rts_getPtr)                                         \
      SymI_HasProto(rts_getFunPtr)                                      \
      SymI_HasProto(rts_getStablePtr)                                   \
      SymI_HasProto(rts_getThreadId)                                    \
      SymI_HasProto(rts_getWord)                                        \
      SymI_HasProto(rts_getWord8)                                       \
      SymI_HasProto(rts_getWord16)                                      \
      SymI_HasProto(rts_getWord32)                                      \
      SymI_HasProto(rts_getWord64)                                      \
      SymI_HasProto(rts_lock)                                           \
      SymI_HasProto(rts_mkBool)                                         \
      SymI_HasProto(rts_mkChar)                                         \
      SymI_HasProto(rts_mkDouble)                                       \
      SymI_HasProto(rts_mkFloat)                                        \
      SymI_HasProto(rts_mkInt)                                          \
      SymI_HasProto(rts_mkInt8)                                         \
      SymI_HasProto(rts_mkInt16)                                        \
      SymI_HasProto(rts_mkInt32)                                        \
      SymI_HasProto(rts_mkInt64)                                        \
      SymI_HasProto(rts_mkPtr)                                          \
      SymI_HasProto(rts_mkFunPtr)                                       \
      SymI_HasProto(rts_mkStablePtr)                                    \
      SymI_HasProto(rts_mkString)                                       \
      SymI_HasProto(rts_mkWord)                                         \
      SymI_HasProto(rts_mkWord8)                                        \
      SymI_HasProto(rts_mkWord16)                                       \
      SymI_HasProto(rts_mkWord32)                                       \
      SymI_HasProto(rts_mkWord64)                                       \
      SymI_HasProto(rts_unlock)                                         \
      SymI_HasProto(rts_unsafeGetMyCapability)                          \
      SymI_HasProto(rtsSupportsBoundThreads)                            \
      SymI_HasProto(rts_isProfiled)                                     \
      SymI_HasProto(rts_isDynamic)                                      \
      SymI_HasProto(rts_setInCallCapability)                            \
      SymI_HasProto(rts_enableThreadAllocationLimit)                    \
      SymI_HasProto(rts_disableThreadAllocationLimit)                   \
      SymI_HasProto(rts_setMainThread)                                  \
      SymI_HasProto(setProgArgv)                                        \
      SymI_HasProto(startupHaskell)                                     \
      SymI_HasProto(shutdownHaskell)                                    \
      SymI_HasProto(shutdownHaskellAndExit)                             \
      SymI_HasProto(stable_name_table)                                  \
      SymI_HasProto(stable_ptr_table)                                   \
      SymI_HasProto(reportStackOverflow)                                \
      SymI_HasProto(reportHeapOverflow)                                 \
      SymI_HasProto(stg_CAF_BLACKHOLE_info)                             \
      SymI_HasProto(stg_BLACKHOLE_info)                                 \
      SymI_HasProto(__stg_EAGER_BLACKHOLE_info)                         \
      SymI_HasProto(stg_BLOCKING_QUEUE_CLEAN_info)                      \
      SymI_HasProto(stg_BLOCKING_QUEUE_DIRTY_info)                      \
      SymI_HasProto(startTimer)                                         \
      SymI_HasProto(stg_MVAR_CLEAN_info)                                \
      SymI_HasProto(stg_MVAR_DIRTY_info)                                \
      SymI_HasProto(stg_TVAR_CLEAN_info)                                \
      SymI_HasProto(stg_TVAR_DIRTY_info)                                \
      SymI_HasProto(stg_IND_STATIC_info)                                \
      SymI_HasProto(stg_ARR_WORDS_info)                                 \
      SymI_HasProto(stg_MUT_ARR_PTRS_DIRTY_info)                        \
      SymI_HasProto(stg_MUT_ARR_PTRS_FROZEN_CLEAN_info)                 \
      SymI_HasProto(stg_MUT_ARR_PTRS_FROZEN_DIRTY_info)                 \
      SymI_HasProto(stg_SMALL_MUT_ARR_PTRS_DIRTY_info)                  \
      SymI_HasProto(stg_SMALL_MUT_ARR_PTRS_FROZEN_CLEAN_info)           \
      SymI_HasProto(stg_SMALL_MUT_ARR_PTRS_FROZEN_DIRTY_info)           \
      SymI_HasProto(stg_MUT_VAR_CLEAN_info)                             \
      SymI_HasProto(stg_MUT_VAR_DIRTY_info)                             \
      SymI_HasProto(stg_WEAK_info)                                      \
      SymI_HasProto(stg_SRT_1_info)                                     \
      SymI_HasProto(stg_SRT_2_info)                                     \
      SymI_HasProto(stg_SRT_3_info)                                     \
      SymI_HasProto(stg_SRT_4_info)                                     \
      SymI_HasProto(stg_SRT_5_info)                                     \
      SymI_HasProto(stg_SRT_6_info)                                     \
      SymI_HasProto(stg_SRT_7_info)                                     \
      SymI_HasProto(stg_SRT_8_info)                                     \
      SymI_HasProto(stg_SRT_9_info)                                     \
      SymI_HasProto(stg_SRT_10_info)                                    \
      SymI_HasProto(stg_SRT_11_info)                                    \
      SymI_HasProto(stg_SRT_12_info)                                    \
      SymI_HasProto(stg_SRT_13_info)                                    \
      SymI_HasProto(stg_SRT_14_info)                                    \
      SymI_HasProto(stg_SRT_15_info)                                    \
      SymI_HasProto(stg_SRT_16_info)                                    \
      SymI_HasProto(stg_ap_v_info)                                      \
      SymI_HasProto(stg_ap_f_info)                                      \
      SymI_HasProto(stg_ap_d_info)                                      \
      SymI_HasProto(stg_ap_l_info)                                      \
      SymI_HasProto(stg_ap_v16_info)                                    \
      SymI_HasProto(stg_ap_v32_info)                                    \
      SymI_HasProto(stg_ap_v64_info)                                    \
      SymI_HasProto(stg_ap_n_info)                                      \
      SymI_HasProto(stg_ap_p_info)                                      \
      SymI_HasProto(stg_ap_pv_info)                                     \
      SymI_HasProto(stg_ap_pp_info)                                     \
      SymI_HasProto(stg_ap_ppv_info)                                    \
      SymI_HasProto(stg_ap_ppp_info)                                    \
      SymI_HasProto(stg_ap_pppv_info)                                   \
      SymI_HasProto(stg_ap_pppp_info)                                   \
      SymI_HasProto(stg_ap_ppppp_info)                                  \
      SymI_HasProto(stg_ap_pppppp_info)                                 \
      SymI_HasProto(stg_ap_0_fast)                                      \
      SymI_HasProto(stg_ap_v_fast)                                      \
      SymI_HasProto(stg_ap_f_fast)                                      \
      SymI_HasProto(stg_ap_d_fast)                                      \
      SymI_HasProto(stg_ap_l_fast)                                      \
      SymI_HasProto(stg_ap_v16_fast)                                    \
      SymI_HasProto(stg_ap_v32_fast)                                    \
      SymI_HasProto(stg_ap_v64_fast)                                    \
      SymI_HasProto(stg_ap_n_fast)                                      \
      SymI_HasProto(stg_ap_p_fast)                                      \
      SymI_HasProto(stg_ap_pv_fast)                                     \
      SymI_HasProto(stg_ap_pp_fast)                                     \
      SymI_HasProto(stg_ap_ppv_fast)                                    \
      SymI_HasProto(stg_ap_ppp_fast)                                    \
      SymI_HasProto(stg_ap_pppv_fast)                                   \
      SymI_HasProto(stg_ap_pppp_fast)                                   \
      SymI_HasProto(stg_ap_ppppp_fast)                                  \
      SymI_HasProto(stg_ap_pppppp_fast)                                 \
      SymI_HasProto(stg_ap_1_upd_info)                                  \
      SymI_HasProto(stg_ap_2_upd_info)                                  \
      SymI_HasProto(stg_ap_3_upd_info)                                  \
      SymI_HasProto(stg_ap_4_upd_info)                                  \
      SymI_HasProto(stg_ap_5_upd_info)                                  \
      SymI_HasProto(stg_ap_6_upd_info)                                  \
      SymI_HasProto(stg_ap_7_upd_info)                                  \
      SymI_HasProto(stg_exit)                                           \
      SymI_HasProto(stg_sel_0_upd_info)                                 \
      SymI_HasProto(stg_sel_1_upd_info)                                 \
      SymI_HasProto(stg_sel_2_upd_info)                                 \
      SymI_HasProto(stg_sel_3_upd_info)                                 \
      SymI_HasProto(stg_sel_4_upd_info)                                 \
      SymI_HasProto(stg_sel_5_upd_info)                                 \
      SymI_HasProto(stg_sel_6_upd_info)                                 \
      SymI_HasProto(stg_sel_7_upd_info)                                 \
      SymI_HasProto(stg_sel_8_upd_info)                                 \
      SymI_HasProto(stg_sel_9_upd_info)                                 \
      SymI_HasProto(stg_sel_10_upd_info)                                \
      SymI_HasProto(stg_sel_11_upd_info)                                \
      SymI_HasProto(stg_sel_12_upd_info)                                \
      SymI_HasProto(stg_sel_13_upd_info)                                \
      SymI_HasProto(stg_sel_14_upd_info)                                \
      SymI_HasProto(stg_sel_15_upd_info)                                \
      SymI_HasProto(stg_sel_0_noupd_info)                               \
      SymI_HasProto(stg_sel_1_noupd_info)                               \
      SymI_HasProto(stg_sel_2_noupd_info)                               \
      SymI_HasProto(stg_sel_3_noupd_info)                               \
      SymI_HasProto(stg_sel_4_noupd_info)                               \
      SymI_HasProto(stg_sel_5_noupd_info)                               \
      SymI_HasProto(stg_sel_6_noupd_info)                               \
      SymI_HasProto(stg_sel_7_noupd_info)                               \
      SymI_HasProto(stg_sel_8_noupd_info)                               \
      SymI_HasProto(stg_sel_9_noupd_info)                               \
      SymI_HasProto(stg_sel_10_noupd_info)                              \
      SymI_HasProto(stg_sel_11_noupd_info)                              \
      SymI_HasProto(stg_sel_12_noupd_info)                              \
      SymI_HasProto(stg_sel_13_noupd_info)                              \
      SymI_HasProto(stg_sel_14_noupd_info)                              \
      SymI_HasProto(stg_sel_15_noupd_info)                              \
      SymI_HasProto(stg_upd_frame_info)                                 \
      SymI_HasProto(stg_bh_upd_frame_info)                              \
      SymI_HasProto(suspendThread)                                      \
      SymI_HasProto(stg_takeMVarzh)                                     \
      SymI_HasProto(stg_readMVarzh)                                     \
      SymI_HasProto(stg_threadStatuszh)                                 \
      SymI_HasProto(stg_tryPutMVarzh)                                   \
      SymI_HasProto(stg_tryTakeMVarzh)                                  \
      SymI_HasProto(stg_tryReadMVarzh)                                  \
      SymI_HasProto(stg_unmaskAsyncExceptionszh)                        \
      SymI_HasProto(unloadObj)                                          \
      SymI_HasProto(stg_unsafeThawArrayzh)                              \
      SymI_HasProto(stg_waitReadzh)                                     \
      SymI_HasProto(stg_waitWritezh)                                    \
      SymI_HasProto(stg_writeTVarzh)                                    \
      SymI_HasProto(stg_yieldzh)                                        \
      SymI_NeedsProto(stg_badAlignment_entry)                           \
      SymI_NeedsProto(stg_interp_constr1_entry)                         \
      SymI_NeedsProto(stg_interp_constr2_entry)                         \
      SymI_NeedsProto(stg_interp_constr3_entry)                         \
      SymI_NeedsProto(stg_interp_constr4_entry)                         \
      SymI_NeedsProto(stg_interp_constr5_entry)                         \
      SymI_NeedsProto(stg_interp_constr6_entry)                         \
      SymI_NeedsProto(stg_interp_constr7_entry)                         \
      SymI_HasProto(stg_arg_bitmaps)                                    \
      SymI_HasProto(large_alloc_lim)                                    \
      SymI_HasProto(g0)                                                 \
      SymI_HasProto(allocate)                                           \
      SymI_HasProto(allocateExec)                                       \
      SymI_HasProto(flushExec)                                          \
      SymI_HasProto(freeExec)                                           \
      SymI_HasProto(getAllocations)                                     \
      SymI_HasProto(revertCAFs)                                         \
      SymI_HasProto(RtsFlags)                                           \
      SymI_NeedsDataProto(rts_breakpoint_io_action)                     \
      SymI_NeedsDataProto(rts_stop_next_breakpoint)                     \
      SymI_NeedsDataProto(rts_stop_on_exception)                        \
      SymI_HasProto(stopTimer)                                          \
      SymI_HasProto(n_capabilities)                                     \
      SymI_HasProto(enabled_capabilities)                               \
      SymI_HasProto(stg_traceCcszh)                                     \
      SymI_HasProto(stg_traceEventzh)                                   \
      SymI_HasProto(stg_traceMarkerzh)                                  \
      SymI_HasProto(stg_traceBinaryEventzh)                             \
      SymI_HasProto(stg_getThreadAllocationCounterzh)                   \
      SymI_HasProto(stg_setThreadAllocationCounterzh)                   \
      SymI_HasProto(getMonotonicNSec)                                   \
      SymI_HasProto(lockFile)                                           \
      SymI_HasProto(unlockFile)                                         \
      SymI_HasProto(startProfTimer)                                     \
      SymI_HasProto(stopProfTimer)                                      \
      SymI_HasProto(atomic_inc)                                         \
      SymI_HasProto(atomic_dec)                                         \
      SymI_HasProto(hs_spt_lookup)                                      \
      SymI_HasProto(hs_spt_insert)                                      \
      SymI_HasProto(hs_spt_insert_stableptr)                            \
      SymI_HasProto(hs_spt_remove)                                      \
      SymI_HasProto(hs_spt_keys)                                        \
      SymI_HasProto(hs_spt_key_count)                                   \
      SymI_HasProto(write_barrier)                                      \
      SymI_HasProto(store_load_barrier)                                 \
      SymI_HasProto(load_load_barrier)                                  \
      SymI_HasProto(cas)                                                \
      SymI_HasProto(_assertFail)                                        \
      SymI_HasProto(keepCAFs)                                           \
      RTS_USER_SIGNALS_SYMBOLS                                          \
      RTS_INTCHAR_SYMBOLS


// 64-bit support functions in libgcc.a
#if defined(__GNUC__) && SIZEOF_VOID_P <= 4 && !defined(_ABIN32)
#define RTS_LIBGCC_SYMBOLS                             \
      SymI_NeedsProto(__divdi3)                        \
      SymI_NeedsProto(__udivdi3)                       \
      SymI_NeedsProto(__moddi3)                        \
      SymI_NeedsProto(__umoddi3)                       \
      SymI_NeedsProto(__muldi3)                        \
      SymI_NeedsProto(__ashldi3)                       \
      SymI_NeedsProto(__ashrdi3)                       \
      SymI_NeedsProto(__lshrdi3)                       \
      SymI_NeedsProto(__fixunsdfdi)
#elif defined(__GNUC__) && SIZEOF_VOID_P == 8
#define RTS_LIBGCC_SYMBOLS                             \
      SymI_NeedsProto(__udivti3)                       \
      SymI_NeedsProto(__umodti3)
#else
#define RTS_LIBGCC_SYMBOLS
#endif

/* entirely bogus claims about types of these symbols */
#define SymI_NeedsProto(vvv)  extern void vvv(void);
#define SymI_NeedsDataProto(vvv)  extern StgWord vvv[];
#if defined(COMPILING_WINDOWS_DLL)
#define SymE_HasProto(vvv)    SymE_HasProto(vvv);
#  if defined(x86_64_HOST_ARCH)
#    define SymE_NeedsProto(vvv)    extern void __imp_ ## vvv (void);
#    define SymE_NeedsDataProto(vvv) SymE_NeedsProto(vvv)
#  else
#    define SymE_NeedsProto(vvv)    extern void _imp__ ## vvv (void);
#    define SymE_NeedsDataProto(vvv) SymE_NeedsProto(vvv)
#  endif
#else
#define SymE_NeedsProto(vvv)  SymI_NeedsProto(vvv);
#define SymE_NeedsDataProto(vvv)  SymI_NeedsDataProto(vvv);
#define SymE_HasProto(vvv)    SymI_HasProto(vvv)
#endif
#define SymI_HasProto(vvv) /**/
#define SymI_HasProto_redirect(vvv,xxx,weak) /**/
#define SymI_HasProto_deprecated(vvv) /**/
RTS_SYMBOLS
RTS_RET_SYMBOLS
RTS_POSIX_ONLY_SYMBOLS
RTS_MINGW_ONLY_SYMBOLS
RTS_DARWIN_ONLY_SYMBOLS
RTS_OPENBSD_ONLY_SYMBOLS
RTS_LIBGCC_SYMBOLS
RTS_LIBFFI_SYMBOLS
#undef SymI_NeedsProto
#undef SymI_NeedsDataProto
#undef SymI_HasProto
#undef SymI_HasProto_redirect
#undef SymI_HasProto_deprecated
#undef SymE_HasProto
#undef SymE_HasDataProto
#undef SymE_NeedsProto
#undef SymE_NeedsDataProto

#define SymI_HasProto(vvv) { MAYBE_LEADING_UNDERSCORE_STR(#vvv), \
                    (void*)(&(vvv)), false },
#define SymI_HasDataProto(vvv) \
                    SymI_HasProto(vvv)
#define SymE_HasProto(vvv) { MAYBE_LEADING_UNDERSCORE_STR(#vvv), \
            (void*)DLL_IMPORT_DATA_REF(vvv), false },
#define SymE_HasDataProto(vvv) \
                    SymE_HasProto(vvv)

#define SymI_NeedsProto(vvv) SymI_HasProto(vvv)
#define SymI_NeedsDataProto(vvv) SymI_HasDataProto(vvv)
#define SymE_NeedsProto(vvv) SymE_HasProto(vvv)
#define SymE_NeedsDataProto(vvv) SymE_HasDataProto(vvv)

// SymI_HasProto_redirect allows us to redirect references to one symbol to
// another symbol.  See newCAF/newRetainedCAF/newGCdCAF for an example.
#define SymI_HasProto_redirect(vvv,xxx,weak) \
    { MAYBE_LEADING_UNDERSCORE_STR(#vvv),    \
      (void*)(&(xxx)), weak },

// SymI_HasProto_deprecated allows us to redirect references from their deprecated
// names to the undeprecated ones. e.g. access -> _access.
// We use the hexspeak for unallocated memory 0xBAADF00D to signal the RTS
// that this needs to be loaded from somewhere else.
// These are inserted as weak symbols to prevent us overriding packages that do
// define them, since on Windows these functions shouldn't be in the top level
// namespace, but we have them for POSIX compatibility.
#define SymI_HasProto_deprecated(vvv)   \
   { #vvv, (void*)0xBAADF00D, true },

RtsSymbolVal rtsSyms[] = {
      RTS_SYMBOLS
      RTS_RET_SYMBOLS
      RTS_POSIX_ONLY_SYMBOLS
      RTS_MINGW_ONLY_SYMBOLS
      RTS_MINGW_COMPAT_SYMBOLS
      RTS_DARWIN_ONLY_SYMBOLS
      RTS_OPENBSD_ONLY_SYMBOLS
      RTS_LIBGCC_SYMBOLS
      RTS_LIBFFI_SYMBOLS
      SymI_HasDataProto(nonmoving_write_barrier_enabled)
#if defined(darwin_HOST_OS) && defined(i386_HOST_ARCH)
      // dyld stub code contains references to this,
      // but it should never be called because we treat
      // lazy pointers as nonlazy.
      { "dyld_stub_binding_helper", (void*)0xDEADBEEF, false },
#endif
      { 0, 0, false } /* sentinel */
};<|MERGE_RESOLUTION|>--- conflicted
+++ resolved
@@ -144,16 +144,13 @@
       /* see Note [Symbols for MinGW's printf] */        \
       SymI_HasProto(_lock_file)                          \
       SymI_HasProto(_unlock_file)                        \
-<<<<<<< HEAD
       SymI_HasProto(__mingw_vsnwprintf)
       /* ^^ Need to figure out why this is needed.  */
-=======
       /* See Note [_iob_func symbol] */                  \
       RTS_WIN64_ONLY(SymI_HasProto_redirect(             \
          __imp___acrt_iob_func, __rts_iob_func, true))   \
       RTS_WIN32_ONLY(SymI_HasProto_redirect(             \
          __imp____acrt_iob_func, __rts_iob_func, true))
->>>>>>> cf7f8e5b
 
 #define RTS_MINGW_COMPAT_SYMBOLS                         \
       SymI_HasProto_deprecated(access)                   \
