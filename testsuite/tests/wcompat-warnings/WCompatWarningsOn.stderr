--- conflicted
+++ resolved
@@ -6,11 +6,7 @@
       from the context: Monad m
         bound by the type signature for:
                    monadFail :: Monad m => m a
-<<<<<<< HEAD
-        at WCompatWarningsOn.hs:9:1-27
-=======
         at WCompatWarningsOn.hs:9:14-27
->>>>>>> 290def72
       Possible fix:
         add (MonadFail m) to the context of
           the type signature for:
@@ -22,12 +18,8 @@
       In an equation for ‘monadFail’:
           monadFail
             = do { Just _ <- undefined;
-<<<<<<< HEAD
-                   undefined }
-=======
                    undefined }
 
 WCompatWarningsOn.hs:14:1: warning:
     Local definition of ‘<>’ clashes with a future Prelude name.
-    This will become an error in a future release.
->>>>>>> 290def72
+    This will become an error in a future release.