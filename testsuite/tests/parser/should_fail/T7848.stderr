<<<<<<< HEAD

T7848.hs:6:57: error:
    Occurs check: cannot construct the infinite type:
      t2 ~ t0 -> t -> t1 -> A -> A -> A -> A -> t2
    Relevant bindings include
      y :: forall t4. t4 -> t -> t1 -> A -> A -> A -> A -> t2
        (bound at T7848.hs:8:9)
      (&) :: t -> t1 -> A -> A -> A -> A -> t2 (bound at T7848.hs:11:9)
      z :: t1 (bound at T7848.hs:6:12)
      (&) :: t1 (bound at T7848.hs:6:8)
      (+) :: t (bound at T7848.hs:6:3)
      x :: t -> t1 -> A -> A -> A -> A -> t2 (bound at T7848.hs:6:1)
    In the expression: y
    In an equation for ‘x’:
        x (+) ((&)@z) ((:&&) a b) (c :&& d) (e `A` f) (A g h)
          = y
          where
              infixl 3 `y`
              y _ = (&)
              {-# INLINE (&) #-}
              {-# SPECIALIZE (&) :: a #-}
              (&) = x

T7848.hs:10:9: error:
    Couldn't match expected type ‘t -> t1 -> A -> A -> A -> A -> t2’
                with actual type ‘a’
    ‘a’ is a rigid type variable bound by
      the type signature for:
        (&) :: forall a. a
      at T7848.hs:10:9
    Relevant bindings include
      z :: t1 (bound at T7848.hs:6:12)
      (&) :: t1 (bound at T7848.hs:6:8)
      (+) :: t (bound at T7848.hs:6:3)
      x :: t -> t1 -> A -> A -> A -> A -> t2 (bound at T7848.hs:6:1)
    In the SPECIALISE pragma {-# SPECIALIZE (&) :: a #-}
    In an equation for ‘x’:
        x (+) ((&)@z) ((:&&) a b) (c :&& d) (e `A` f) (A g h)
          = y
          where
              infixl 3 `y`
              y _ = (&)
              {-# INLINE (&) #-}
              {-# SPECIALIZE (&) :: a #-}
              (&) = x
=======

T7848.hs:6:57: error:
    Occurs check: cannot construct the infinite type:
      t2 ~ t0 -> t -> t1 -> A -> A -> A -> A -> t2
    In the expression: y
    In an equation for ‘x’:
        x (+) ((&)@z) ((:&&) a b) (c :&& d) (e `A` f) (A g h)
          = y
          where
              infixl 3 `y`
              y _ = (&)
              {-# INLINE (&) #-}
              {-# SPECIALIZE (&) :: a #-}
              (&) = x
    Relevant bindings include
      y :: forall t4. t4 -> t -> t1 -> A -> A -> A -> A -> t2
        (bound at T7848.hs:8:9)
      (&) :: t -> t1 -> A -> A -> A -> A -> t2 (bound at T7848.hs:11:9)
      z :: t1 (bound at T7848.hs:6:12)
      (&) :: t1 (bound at T7848.hs:6:8)
      (+) :: t (bound at T7848.hs:6:3)
      x :: t -> t1 -> A -> A -> A -> A -> t2 (bound at T7848.hs:6:1)

T7848.hs:10:9: error:
    Couldn't match expected type ‘t -> t1 -> A -> A -> A -> A -> t2’
                with actual type ‘a’
      ‘a’ is a rigid type variable bound by
          the type signature for: (&) :: a at T7848.hs:10:9
    In the SPECIALISE pragma {-# SPECIALIZE (&) :: a #-}
    In an equation for ‘x’:
        x (+) ((&)@z) ((:&&) a b) (c :&& d) (e `A` f) (A g h)
          = y
          where
              infixl 3 `y`
              y _ = (&)
              {-# INLINE (&) #-}
              {-# SPECIALIZE (&) :: a #-}
              (&) = x
    Relevant bindings include
      z :: t1 (bound at T7848.hs:6:12)
      (&) :: t1 (bound at T7848.hs:6:8)
      (+) :: t (bound at T7848.hs:6:3)
      x :: t -> t1 -> A -> A -> A -> A -> t2 (bound at T7848.hs:6:1)
>>>>>>> 5e04c384
<|MERGE_RESOLUTION|>--- conflicted
+++ resolved
@@ -1,91 +1,45 @@
-<<<<<<< HEAD
 
 T7848.hs:6:57: error:
-    Occurs check: cannot construct the infinite type:
-      t2 ~ t0 -> t -> t1 -> A -> A -> A -> A -> t2
-    Relevant bindings include
-      y :: forall t4. t4 -> t -> t1 -> A -> A -> A -> A -> t2
-        (bound at T7848.hs:8:9)
-      (&) :: t -> t1 -> A -> A -> A -> A -> t2 (bound at T7848.hs:11:9)
-      z :: t1 (bound at T7848.hs:6:12)
-      (&) :: t1 (bound at T7848.hs:6:8)
-      (+) :: t (bound at T7848.hs:6:3)
-      x :: t -> t1 -> A -> A -> A -> A -> t2 (bound at T7848.hs:6:1)
-    In the expression: y
-    In an equation for ‘x’:
-        x (+) ((&)@z) ((:&&) a b) (c :&& d) (e `A` f) (A g h)
-          = y
-          where
-              infixl 3 `y`
-              y _ = (&)
-              {-# INLINE (&) #-}
-              {-# SPECIALIZE (&) :: a #-}
-              (&) = x
+    • Occurs check: cannot construct the infinite type:
+        t2 ~ t0 -> t -> t1 -> A -> A -> A -> A -> t2
+    • In the expression: y
+      In an equation for ‘x’:
+          x (+) ((&)@z) ((:&&) a b) (c :&& d) (e `A` f) (A g h)
+            = y
+            where
+                infixl 3 `y`
+                y _ = (&)
+                {-# INLINE (&) #-}
+                {-# SPECIALIZE (&) :: a #-}
+                (&) = x
+    • Relevant bindings include
+        y :: forall t4. t4 -> t -> t1 -> A -> A -> A -> A -> t2
+          (bound at T7848.hs:8:9)
+        (&) :: t -> t1 -> A -> A -> A -> A -> t2 (bound at T7848.hs:11:9)
+        z :: t1 (bound at T7848.hs:6:12)
+        (&) :: t1 (bound at T7848.hs:6:8)
+        (+) :: t (bound at T7848.hs:6:3)
+        x :: t -> t1 -> A -> A -> A -> A -> t2 (bound at T7848.hs:6:1)
 
 T7848.hs:10:9: error:
-    Couldn't match expected type ‘t -> t1 -> A -> A -> A -> A -> t2’
-                with actual type ‘a’
-    ‘a’ is a rigid type variable bound by
-      the type signature for:
-        (&) :: forall a. a
-      at T7848.hs:10:9
-    Relevant bindings include
-      z :: t1 (bound at T7848.hs:6:12)
-      (&) :: t1 (bound at T7848.hs:6:8)
-      (+) :: t (bound at T7848.hs:6:3)
-      x :: t -> t1 -> A -> A -> A -> A -> t2 (bound at T7848.hs:6:1)
-    In the SPECIALISE pragma {-# SPECIALIZE (&) :: a #-}
-    In an equation for ‘x’:
-        x (+) ((&)@z) ((:&&) a b) (c :&& d) (e `A` f) (A g h)
-          = y
-          where
-              infixl 3 `y`
-              y _ = (&)
-              {-# INLINE (&) #-}
-              {-# SPECIALIZE (&) :: a #-}
-              (&) = x
-=======
-
-T7848.hs:6:57: error:
-    Occurs check: cannot construct the infinite type:
-      t2 ~ t0 -> t -> t1 -> A -> A -> A -> A -> t2
-    In the expression: y
-    In an equation for ‘x’:
-        x (+) ((&)@z) ((:&&) a b) (c :&& d) (e `A` f) (A g h)
-          = y
-          where
-              infixl 3 `y`
-              y _ = (&)
-              {-# INLINE (&) #-}
-              {-# SPECIALIZE (&) :: a #-}
-              (&) = x
-    Relevant bindings include
-      y :: forall t4. t4 -> t -> t1 -> A -> A -> A -> A -> t2
-        (bound at T7848.hs:8:9)
-      (&) :: t -> t1 -> A -> A -> A -> A -> t2 (bound at T7848.hs:11:9)
-      z :: t1 (bound at T7848.hs:6:12)
-      (&) :: t1 (bound at T7848.hs:6:8)
-      (+) :: t (bound at T7848.hs:6:3)
-      x :: t -> t1 -> A -> A -> A -> A -> t2 (bound at T7848.hs:6:1)
-
-T7848.hs:10:9: error:
-    Couldn't match expected type ‘t -> t1 -> A -> A -> A -> A -> t2’
-                with actual type ‘a’
+    • Couldn't match expected type ‘t -> t1 -> A -> A -> A -> A -> t2’
+                  with actual type ‘a’
       ‘a’ is a rigid type variable bound by
-          the type signature for: (&) :: a at T7848.hs:10:9
-    In the SPECIALISE pragma {-# SPECIALIZE (&) :: a #-}
-    In an equation for ‘x’:
-        x (+) ((&)@z) ((:&&) a b) (c :&& d) (e `A` f) (A g h)
-          = y
-          where
-              infixl 3 `y`
-              y _ = (&)
-              {-# INLINE (&) #-}
-              {-# SPECIALIZE (&) :: a #-}
-              (&) = x
-    Relevant bindings include
-      z :: t1 (bound at T7848.hs:6:12)
-      (&) :: t1 (bound at T7848.hs:6:8)
-      (+) :: t (bound at T7848.hs:6:3)
-      x :: t -> t1 -> A -> A -> A -> A -> t2 (bound at T7848.hs:6:1)
->>>>>>> 5e04c384
+        the type signature for:
+          (&) :: forall a. a
+        at T7848.hs:10:9
+    • In the SPECIALISE pragma {-# SPECIALIZE (&) :: a #-}
+      In an equation for ‘x’:
+          x (+) ((&)@z) ((:&&) a b) (c :&& d) (e `A` f) (A g h)
+            = y
+            where
+                infixl 3 `y`
+                y _ = (&)
+                {-# INLINE (&) #-}
+                {-# SPECIALIZE (&) :: a #-}
+                (&) = x
+    • Relevant bindings include
+        z :: t1 (bound at T7848.hs:6:12)
+        (&) :: t1 (bound at T7848.hs:6:8)
+        (+) :: t (bound at T7848.hs:6:3)
+        x :: t -> t1 -> A -> A -> A -> A -> t2 (bound at T7848.hs:6:1)