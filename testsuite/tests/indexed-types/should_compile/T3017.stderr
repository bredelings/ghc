<<<<<<< HEAD
TYPE SIGNATURES
  emptyL :: forall a. ListColl a
  test2 ::
    forall c t t1. (Elem c ~ (t, t1), Coll c, Num t1, Num t) => c -> c
TYPE CONSTRUCTORS
  class Coll c where
    type family Elem c :: * open
    empty :: c
    insert :: Elem c -> c -> c
  data ListColl a = L [a]
    Promotable
COERCION AXIOMS
  axiom Foo.TFCo:R:ElemListColl :: Elem (ListColl a) = a
INSTANCES
  instance Coll (ListColl a) -- Defined at T3017.hs:12:11
FAMILY INSTANCES
  type Elem (ListColl a)
Dependent modules: []
Dependent packages: [base, ghc-prim, integer-gmp]
=======
TYPE SIGNATURES
  emptyL :: forall a. ListColl a
  test2 ::
    forall c t t1. (Coll c, Num t1, Num t, Elem c ~ (t, t1)) => c -> c
TYPE CONSTRUCTORS
  class Coll c where
    type family Elem c :: * open
    empty :: c
    insert :: Elem c -> c -> c
  data ListColl a = L [a]
    Promotable
COERCION AXIOMS
  axiom Foo.TFCo:R:ElemListColl :: Elem (ListColl a) = a
INSTANCES
  instance Coll (ListColl a) -- Defined at T3017.hs:12:11
FAMILY INSTANCES
  type Elem (ListColl a)
Dependent modules: []
Dependent packages: [base-4.8.0.0, ghc-prim-0.3.1.0,
                     integer-gmp-0.5.1.0]
>>>>>>> 2e4f3642
<|MERGE_RESOLUTION|>--- conflicted
+++ resolved
@@ -1,24 +1,3 @@
-<<<<<<< HEAD
-TYPE SIGNATURES
-  emptyL :: forall a. ListColl a
-  test2 ::
-    forall c t t1. (Elem c ~ (t, t1), Coll c, Num t1, Num t) => c -> c
-TYPE CONSTRUCTORS
-  class Coll c where
-    type family Elem c :: * open
-    empty :: c
-    insert :: Elem c -> c -> c
-  data ListColl a = L [a]
-    Promotable
-COERCION AXIOMS
-  axiom Foo.TFCo:R:ElemListColl :: Elem (ListColl a) = a
-INSTANCES
-  instance Coll (ListColl a) -- Defined at T3017.hs:12:11
-FAMILY INSTANCES
-  type Elem (ListColl a)
-Dependent modules: []
-Dependent packages: [base, ghc-prim, integer-gmp]
-=======
 TYPE SIGNATURES
   emptyL :: forall a. ListColl a
   test2 ::
@@ -39,4 +18,3 @@
 Dependent modules: []
 Dependent packages: [base-4.8.0.0, ghc-prim-0.3.1.0,
                      integer-gmp-0.5.1.0]
->>>>>>> 2e4f3642
