--- conflicted
+++ resolved
@@ -13,12 +13,6 @@
         absoluteToParam eps seg = arcLengthToParam eps eps
 
 T8227.hs:16:44:
-<<<<<<< HEAD
-    Couldn't match type ‘Scalar t0’ with ‘Scalar t0 -> Scalar t0’
-    The type variable ‘t0’ is ambiguous
-    Expected type: Scalar (V (Scalar t0 -> Scalar t0))
-      Actual type: Scalar (V a)
-=======
     Couldn't match expected type ‘Scalar (V (Scalar (V a)))’
                 with actual type ‘Scalar (V a)’
     NB: ‘Scalar’ is a type function, and may not be injective
@@ -27,6 +21,5 @@
       eps :: Scalar (V a) (bound at T8227.hs:16:17)
       absoluteToParam :: Scalar (V a) -> a -> Scalar (V a)
         (bound at T8227.hs:16:1)
->>>>>>> c4eb0176
     In the first argument of ‘arcLengthToParam’, namely ‘eps’
     In the expression: arcLengthToParam eps eps