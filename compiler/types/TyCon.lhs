%
% (c) The University of Glasgow 2006
% (c) The GRASP/AQUA Project, Glasgow University, 1992-1998
%

The @TyCon@ datatype

\begin{code}
module TyCon(
        -- * Main TyCon data types
        TyCon, FieldLabel,

        AlgTyConRhs(..), visibleDataCons,
        TyConParent(..), isNoParent,
        SynTyConRhs(..),

        -- ** Coercion axiom constructors
        CoAxiom(..),
        coAxiomName, coAxiomArity, coAxiomTyVars,
        coAxiomLHS, coAxiomRHS, isImplicitCoAxiom,

        -- ** Constructing TyCons
        mkAlgTyCon,
        mkClassTyCon,
        mkIParamTyCon,
<<<<<<< HEAD
        mkFunTyCon,
        mkPrimTyCon,
        mkKindTyCon,
        mkLiftedPrimTyCon,
        mkTupleTyCon,
        mkSynTyCon,
        mkSuperKindTyCon,
=======
	mkFunTyCon,
	mkPrimTyCon,
	mkKindTyCon,
	mkLiftedPrimTyCon,
	mkTupleTyCon,
	mkSynTyCon,
>>>>>>> 1e00b774
        mkForeignTyCon,
        mkPromotedDataTyCon,
        mkPromotedTyCon,

        -- ** Predicates on TyCons
        isAlgTyCon,
        isClassTyCon, isFamInstTyCon,
        isFunTyCon,
        isPrimTyCon,
        isTupleTyCon, isUnboxedTupleTyCon, isBoxedTupleTyCon,
        isSynTyCon, isClosedSynTyCon,
        isDecomposableTyCon,
        isForeignTyCon, 
        isPromotedDataTyCon, isPromotedTypeTyCon,

        isInjectiveTyCon,
        isDataTyCon, isProductTyCon, isEnumerationTyCon,
        isNewTyCon, isAbstractTyCon,
        isFamilyTyCon, isSynFamilyTyCon, isDataFamilyTyCon,
        isUnLiftedTyCon,
        isGadtSyntaxTyCon, isDistinctTyCon, isDistinctAlgRhs,
        isTyConAssoc, tyConAssoc_maybe,
        isRecursiveTyCon,
        isImplicitTyCon,

        -- ** Extracting information out of TyCons
        tyConName,
        tyConKind,
        tyConUnique,
        tyConTyVars,
        tyConCType, tyConCType_maybe,
        tyConDataCons, tyConDataCons_maybe, tyConSingleDataCon_maybe,
        tyConFamilySize,
        tyConStupidTheta,
        tyConArity,
        tyConParent,
        tyConTuple_maybe, tyConClass_maybe, tyConIP_maybe,
        tyConFamInst_maybe, tyConFamInstSig_maybe, tyConFamilyCoercion_maybe,
        synTyConDefn, synTyConRhs, synTyConType,
        tyConExtName,           -- External name for foreign types
        algTyConRhs,
        newTyConRhs, newTyConEtadRhs, unwrapNewTyCon_maybe,
        tupleTyConBoxity, tupleTyConSort, tupleTyConArity,

        -- ** Manipulating TyCons
<<<<<<< HEAD
        tcExpandTyCon_maybe, coreExpandTyCon_maybe,
        makeTyConAbstract,
        newTyConCo, newTyConCo_maybe,
=======
	tcExpandTyCon_maybe, coreExpandTyCon_maybe,
	makeTyConAbstract,
	newTyConCo, newTyConCo_maybe,
        pprPromotionQuote,
>>>>>>> 1e00b774

        -- * Primitive representations of Types
        PrimRep(..),
        tyConPrimRep,
        primRepSizeW
) where

#include "HsVersions.h"

import {-# SOURCE #-} TypeRep ( Kind, Type, PredType )
import {-# SOURCE #-} DataCon ( DataCon, isVanillaDataCon )
import {-# SOURCE #-} IParam  ( ipTyConName )

import Var
import Class
import BasicTypes
import ForeignCall
import Name
import PrelNames
import Maybes
import Outputable
import FastString
import Constants
import Util
import qualified Data.Data as Data
import Data.Typeable (Typeable)
\end{code}

-----------------------------------------------
        Notes about type families
-----------------------------------------------

Note [Type synonym families]
~~~~~~~~~~~~~~~~~~~~~~~~~~~~
* Type synonym families, also known as "type functions", map directly
  onto the type functions in FC:

        type family F a :: *
        type instance F Int = Bool
        ..etc...

* Reply "yes" to isSynFamilyTyCon, and isFamilyTyCon

* From the user's point of view (F Int) and Bool are simply
  equivalent types.

* A Haskell 98 type synonym is a degenerate form of a type synonym
  family.

* Type functions can't appear in the LHS of a type function:
        type instance F (F Int) = ...   -- BAD!

* Translation of type family decl:
        type family F a :: *
  translates to
    a SynTyCon 'F', whose SynTyConRhs is SynFamilyTyCon

* Translation of type family decl:
        type family F a :: *
  translates to
    a SynTyCon 'F', whose SynTyConRhs is SynFamilyTyCon

* In the future we might want to support
    * closed type families (esp when we have proper kinds)
    * injective type families (allow decomposition)
  but we don't at the moment [2010]

Note [Data type families]
~~~~~~~~~~~~~~~~~~~~~~~~~
See also Note [Wrappers for data instance tycons] in MkId.lhs

* Data type families are declared thus
        data family T a :: *
        data instance T Int = T1 | T2 Bool

  Here T is the "family TyCon".

* Reply "yes" to isDataFamilyTyCon, and isFamilyTyCon

* Reply "yes" to isDataFamilyTyCon, and isFamilyTyCon

* The user does not see any "equivalent types" as he did with type
  synonym families.  He just sees constructors with types
        T1 :: T Int
        T2 :: Bool -> T Int

* Here's the FC version of the above declarations:

        data T a
        data R:TInt = T1 | T2 Bool
        axiom ax_ti : T Int ~ R:TInt

  The R:TInt is the "representation TyCons".
  It has an AlgTyConParent of
        FamInstTyCon T [Int] ax_ti

* The data contructor T2 has a wrapper (which is what the
  source-level "T2" invokes):

        $WT2 :: Bool -> T Int
        $WT2 b = T2 b `cast` sym ax_ti

* A data instance can declare a fully-fledged GADT:

        data instance T (a,b) where
          X1 :: T (Int,Bool)
          X2 :: a -> b -> T (a,b)

  Here's the FC version of the above declaration:

        data R:TPair a where
          X1 :: R:TPair Int Bool
          X2 :: a -> b -> R:TPair a b
        axiom ax_pr :: T (a,b) ~ R:TPair a b

        $WX1 :: forall a b. a -> b -> T (a,b)
        $WX1 a b (x::a) (y::b) = X2 a b x y `cast` sym (ax_pr a b)

  The R:TPair are the "representation TyCons".
  We have a bit of work to do, to unpick the result types of the
  data instance declaration for T (a,b), to get the result type in the
  representation; e.g.  T (a,b) --> R:TPair a b

  The representation TyCon R:TList, has an AlgTyConParent of

        FamInstTyCon T [(a,b)] ax_pr

* Notice that T is NOT translated to a FC type function; it just
  becomes a "data type" with no constructors, which can be coerced inot
  into R:TInt, R:TPair by the axioms.  These axioms
  axioms come into play when (and *only* when) you
        - use a data constructor
        - do pattern matching
  Rather like newtype, in fact

  As a result

  - T behaves just like a data type so far as decomposition is concerned

  - (T Int) is not implicitly converted to R:TInt during type inference.
    Indeed the latter type is unknown to the programmer.

  - There *is* an instance for (T Int) in the type-family instance
    environment, but it is only used for overlap checking

  - It's fine to have T in the LHS of a type function:
    type instance F (T a) = [a]

  It was this last point that confused me!  The big thing is that you
  should not think of a data family T as a *type function* at all, not
  even an injective one!  We can't allow even injective type functions
  on the LHS of a type function:
        type family injective G a :: *
        type instance F (G Int) = Bool
  is no good, even if G is injective, because consider
        type instance G Int = Bool
        type instance F Bool = Char

  So a data type family is not an injective type function. It's just a
  data type with some axioms that connect it to other data types.

Note [Associated families and their parent class]
~~~~~~~~~~~~~~~~~~~~~~~~~~~~~~~~~~~~~~~~~~~~~~~
*Associated* families are just like *non-associated* families, except
that they have a TyConParent of AssocFamilyTyCon, which identifies the
parent class.

However there is an important sharing relationship between
  * the tyConTyVars of the parent Class
  * the tyConTyvars of the associated TyCon

   class C a b where
     data T p a
     type F a q b

Here the 'a' and 'b' are shared with the 'Class'; that is, they have
the same Unique.

This is important. In an instance declaration we expect
  * all the shared variables to be instantiated the same way
  * the non-shared variables of the associated type should not
    be instantiated at all

  instance C [x] (Tree y) where
     data T p [x] = T1 x | T2 p
     type F [x] q (Tree y) = (x,y,q)

%************************************************************************
%*                                                                      *
\subsection{The data type}
%*                                                                      *
%************************************************************************

\begin{code}
-- | TyCons represent type constructors. Type constructors are introduced by things such as:
--
-- 1) Data declarations: @data Foo = ...@ creates the @Foo@ type constructor of kind @*@
--
-- 2) Type synonyms: @type Foo = ...@ creates the @Foo@ type constructor
--
-- 3) Newtypes: @newtype Foo a = MkFoo ...@ creates the @Foo@ type constructor of kind @* -> *@
--
-- 4) Class declarations: @class Foo where@ creates the @Foo@ type constructor of kind @*@
--
-- This data type also encodes a number of primitive, built in type constructors such as those
-- for function and tuple types.
data TyCon
  = -- | The function type constructor, @(->)@
    FunTyCon {
        tyConUnique :: Unique,
        tyConName   :: Name,
        tc_kind   :: Kind,
        tyConArity  :: Arity
    }

  -- | Algebraic type constructors, which are defined to be those
  -- arising @data@ type and @newtype@ declarations.  All these
  -- constructors are lifted and boxed. See 'AlgTyConRhs' for more
  -- information.
  | AlgTyCon {
        tyConUnique :: Unique,
        tyConName   :: Name,
        tc_kind     :: Kind,
        tyConArity  :: Arity,

        tyConTyVars :: [TyVar],   -- ^ The kind and type variables used in the type constructor.
                                  -- Invariant: length tyvars = arity
                                  -- Precisely, this list scopes over:
                                  --
                                  -- 1. The 'algTcStupidTheta'
                                  -- 2. The cached types in 'algTyConRhs.NewTyCon'
                                  -- 3. The family instance types if present
                                  --
                                  -- Note that it does /not/ scope over the data constructors.
        tyConCType   :: Maybe CType, -- The C type that should be used
                                     -- for this type when using the FFI
                                     -- and CAPI

        algTcGadtSyntax  :: Bool,       -- ^ Was the data type declared with GADT syntax?
                                        -- If so, that doesn't mean it's a true GADT;
                                        -- only that the "where" form was used.
                                        -- This field is used only to guide pretty-printing

        algTcStupidTheta :: [PredType], -- ^ The \"stupid theta\" for the data type
                                        -- (always empty for GADTs).
                                        -- A \"stupid theta\" is the context to the left
                                        -- of an algebraic type declaration,
                                        -- e.g. @Eq a@ in the declaration
                                        --    @data Eq a => T a ...@.

        algTcRhs :: AlgTyConRhs,  -- ^ Contains information about the
                                  -- data constructors of the algebraic type

        algTcRec :: RecFlag,      -- ^ Tells us whether the data type is part
                                  -- of a mutually-recursive group or not

        algTcParent :: TyConParent      -- ^ Gives the class or family declaration 'TyCon'
                                        -- for derived 'TyCon's representing class
                                        -- or family instances, respectively.
                                        -- See also 'synTcParent'
    }

  -- | Represents the infinite family of tuple type constructors,
  --   @()@, @(a,b)@, @(# a, b #)@ etc.
  | TupleTyCon {
        tyConUnique    :: Unique,
        tyConName      :: Name,
        tc_kind        :: Kind,
        tyConArity     :: Arity,
        tyConTupleSort :: TupleSort,
        tyConTyVars    :: [TyVar],
        dataCon        :: DataCon -- ^ Corresponding tuple data constructor
    }

  -- | Represents type synonyms
  | SynTyCon {
        tyConUnique  :: Unique,
        tyConName    :: Name,
        tc_kind    :: Kind,
        tyConArity   :: Arity,

        tyConTyVars  :: [TyVar],        -- Bound tyvars
        tyConCType   :: Maybe CType,    -- The C type that should be used
                                        -- for this type when using the FFI
                                        -- and CAPI

        synTcRhs     :: SynTyConRhs,    -- ^ Contains information about the
                                        -- expansion of the synonym

        synTcParent  :: TyConParent     -- ^ Gives the family declaration 'TyCon'
                                        -- of 'TyCon's representing family instances

    }

  -- | Primitive types; cannot be defined in Haskell. This includes
  -- the usual suspects (such as @Int#@) as well as foreign-imported
  -- types and kinds
  | PrimTyCon {
        tyConUnique   :: Unique,
        tyConName     :: Name,
        tc_kind       :: Kind,
        tyConArity    :: Arity,         -- SLPJ Oct06: I'm not sure what the significance
                                        --             of the arity of a primtycon is!

        primTyConRep  :: PrimRep,       -- ^ Many primitive tycons are unboxed, but some are
                                        --   boxed (represented by pointers). This 'PrimRep'
                                        --   holds that information.
                                        -- Only relevant if tc_kind = *

        isUnLifted   :: Bool,           -- ^ Most primitive tycons are unlifted
                                        --   (may not contain bottom)
                                        --   but foreign-imported ones may be lifted

        tyConExtName :: Maybe FastString   -- ^ @Just e@ for foreign-imported types,
                                           --   holds the name of the imported thing
    }

  -- | Represents promoted data constructor.
  | PromotedDataTyCon {         -- See Note [Promoted data constructors]
        tyConUnique :: Unique, -- ^ Same Unique as the data constructor
        tyConName   :: Name,   -- ^ Same Name as the data constructor
        tyConArity  :: Arity,
        tc_kind     :: Kind,   -- ^ Translated type of the data constructor
        dataCon     :: DataCon -- ^ Corresponding data constructor
    }

  -- | Represents promoted type constructor.
  | PromotedTypeTyCon {
<<<<<<< HEAD
        tyConUnique :: Unique, -- ^ Same Unique as the type constructor
        tyConName   :: Name,   -- ^ Same Name as the type constructor
        tyConArity  :: Arity,  -- ^ n if ty_con :: * -> ... -> *  n times
        tc_kind     :: Kind,   -- ^ Always tySuperKind
=======
	tyConUnique :: Unique, -- ^ Same Unique as the type constructor
	tyConName   :: Name,   -- ^ Same Name as the type constructor
	tyConArity  :: Arity,  -- ^ n if ty_con :: * -> ... -> *  n times
        tc_kind     :: Kind,   -- ^ Always TysPrim.superKind
>>>>>>> 1e00b774
        ty_con      :: TyCon   -- ^ Corresponding type constructor
    }

  deriving Typeable

-- | Names of the fields in an algebraic record type
type FieldLabel = Name

-- | Represents right-hand-sides of 'TyCon's for algebraic types
data AlgTyConRhs

    -- | Says that we know nothing about this data type, except that
    -- it's represented by a pointer.  Used when we export a data type
    -- abstractly into an .hi file.
  = AbstractTyCon
      Bool      -- True  <=> It's definitely a distinct data type,
                --           equal only to itself; ie not a newtype
                -- False <=> Not sure
                -- See Note [AbstractTyCon and type equality]

    -- | Represents an open type family without a fixed right hand
    -- side.  Additional instances can appear at any time.
    --
    -- These are introduced by either a top level declaration:
    --
    -- > data T a :: *
    --
    -- Or an associated data type declaration, within a class declaration:
    --
    -- > class C a b where
    -- >   data T b :: *
  | DataFamilyTyCon

    -- | Information about those 'TyCon's derived from a @data@
    -- declaration. This includes data types with no constructors at
    -- all.
  | DataTyCon {
        data_cons :: [DataCon],
                          -- ^ The data type constructors; can be empty if the user
                          --   declares the type to have no constructors
                          --
                          -- INVARIANT: Kept in order of increasing 'DataCon' tag
                          --      (see the tag assignment in DataCon.mkDataCon)

        is_enum :: Bool   -- ^ Cached value: is this an enumeration type?
                          --   See Note [Enumeration types]
    }

  -- | Information about those 'TyCon's derived from a @newtype@ declaration
  | NewTyCon {
        data_con :: DataCon,    -- ^ The unique constructor for the @newtype@.
                                --   It has no existentials

        nt_rhs :: Type,         -- ^ Cached value: the argument type of the constructor,
                                -- which is just the representation type of the 'TyCon'
                                -- (remember that @newtype@s do not exist at runtime
                                -- so need a different representation type).
                                --
                                -- The free 'TyVar's of this type are the 'tyConTyVars'
                                -- from the corresponding 'TyCon'

        nt_etad_rhs :: ([TyVar], Type),
                        -- ^ Same as the 'nt_rhs', but this time eta-reduced.
                        -- Hence the list of 'TyVar's in this field may be
                        -- shorter than the declared arity of the 'TyCon'.

                        -- See Note [Newtype eta]
        nt_co :: CoAxiom     -- The axiom coercion that creates the @newtype@ from
                             -- the representation 'Type'.

                             -- See Note [Newtype coercions]
                             -- Invariant: arity = #tvs in nt_etad_rhs;
                             -- See Note [Newtype eta]
                             -- Watch out!  If any newtypes become transparent
                             -- again check Trac #1072.
    }
\end{code}

Note [AbstractTyCon and type equality]
~~~~~~~~~~~~~~~~~~~~~~~~~~~~~~~~~~~~~~
TODO

\begin{code}

-- | Extract those 'DataCon's that we are able to learn about.  Note
-- that visibility in this sense does not correspond to visibility in
-- the context of any particular user program!
visibleDataCons :: AlgTyConRhs -> [DataCon]
visibleDataCons (AbstractTyCon {})            = []
visibleDataCons DataFamilyTyCon {}            = []
visibleDataCons (DataTyCon{ data_cons = cs }) = cs
visibleDataCons (NewTyCon{ data_con = c })    = [c]

-- ^ Both type classes as well as family instances imply implicit
-- type constructors.  These implicit type constructors refer to their parent
-- structure (ie, the class or family from which they derive) using a type of
-- the following form.  We use 'TyConParent' for both algebraic and synonym
-- types, but the variant 'ClassTyCon' will only be used by algebraic 'TyCon's.
data TyConParent
  = -- | An ordinary type constructor has no parent.
    NoParentTyCon

  -- | Type constructors representing a class dictionary.
  -- See Note [ATyCon for classes] in TypeRep
  | ClassTyCon
        Class           -- INVARIANT: the classTyCon of this Class is the current tycon

  -- | Associated type of a implicit parameter.
  | IPTyCon
        (IPName Name)

  -- | An *associated* type of a class.
  | AssocFamilyTyCon
        Class           -- The class in whose declaration the family is declared
                        -- See Note [Associated families and their parent class]

  -- | Type constructors representing an instance of a *data* family. Parameters:
  --
  --  1) The type family in question
  --
  --  2) Instance types; free variables are the 'tyConTyVars'
  --  of the current 'TyCon' (not the family one). INVARIANT:
  --  the number of types matches the arity of the family 'TyCon'
  --
  --  3) A 'CoTyCon' identifying the representation
  --  type with the type instance family
  | FamInstTyCon          -- See Note [Data type families]
        CoAxiom   -- The coercion constructor,
                  -- always of kind   T ty1 ty2 ~ R:T a b c
                  -- where T is the family TyCon,
                  -- and R:T is the representation TyCon (ie this one)
                  -- and a,b,c are the tyConTyVars of this TyCon

          -- Cached fields of the CoAxiom, but adjusted to
          -- use the tyConTyVars of this TyCon
        TyCon   -- The family TyCon
        [Type]  -- Argument types (mentions the tyConTyVars of this TyCon)
                -- Match in length the tyConTyVars of the family TyCon

        -- E.g.  data intance T [a] = ...
        -- gives a representation tycon:
        --      data R:TList a = ...
        --      axiom co a :: T [a] ~ R:TList a
        -- with R:TList's algTcParent = FamInstTyCon T [a] co

instance Outputable TyConParent where
    ppr NoParentTyCon           = text "No parent"
    ppr (ClassTyCon cls)        = text "Class parent" <+> ppr cls
    ppr (IPTyCon n)             = text "IP parent" <+> ppr n
    ppr (AssocFamilyTyCon cls)  = text "Class parent (assoc. family)" <+> ppr cls
    ppr (FamInstTyCon _ tc tys) = text "Family parent (family instance)" <+> ppr tc <+> sep (map ppr tys)

-- | Checks the invariants of a 'TyConParent' given the appropriate type class name, if any
okParent :: Name -> TyConParent -> Bool
okParent _       NoParentTyCon               = True
okParent tc_name (AssocFamilyTyCon cls)      = tc_name `elem` map tyConName (classATs cls)
okParent tc_name (ClassTyCon cls)            = tc_name == tyConName (classTyCon cls)
okParent tc_name (IPTyCon ip)                = tc_name == ipTyConName ip
okParent _       (FamInstTyCon _ fam_tc tys) = tyConArity fam_tc == length tys

isNoParent :: TyConParent -> Bool
isNoParent NoParentTyCon = True
isNoParent _             = False

--------------------

-- | Information pertaining to the expansion of a type synonym (@type@)
data SynTyConRhs
  = -- | An ordinary type synonyn.
    SynonymTyCon
       Type           -- This 'Type' is the rhs, and may mention from 'tyConTyVars'.
                      -- It acts as a template for the expansion when the 'TyCon'
                      -- is applied to some types.

   -- | A type synonym family  e.g. @type family F x y :: * -> *@
   | SynFamilyTyCon
\end{code}

Note [Promoted data constructors]
~~~~~~~~~~~~~~~~~~~~~~~~~~~~~~~~~
A data constructor can be promoted to become a type constructor,
via the PromotedDataTyCon alternative in TyCon.

* Only "vanilla" data constructors are promoted; ones with no GADT
  stuff, no existentials, etc.  We might generalise this later.

* The TyCon promoted from a DataCon has the *same* Name and Unique as
  the DataCon.  Eg. If the data constructor Data.Maybe.Just(unique 78,
  say) is promoted to a TyCon whose name is Data.Maybe.Just(unique 78)

* The *kind* of a promoted DataCon may be polymorphic.  Example:
    type of DataCon           Just :: forall (a:*). a -> Maybe a
    kind of (promoted) tycon  Just :: forall (a:box). a -> Maybe a
  The kind is not identical to the type, because of the */box
  kind signature on the forall'd variable; so the tc_kind field of
  PromotedDataTyCon is not identical to the dataConUserType of the
  DataCon.  But it's the same modulo changing the variable kinds,
  done by Kind.promoteType.

* Small note: We promote the *user* type of the DataCon.  Eg
     data T = MkT {-# UNPACK #-} !(Bool, Bool)
  The promoted kind is
     MkT :: (Bool,Bool) -> T
  *not*
     MkT :: Bool -> Bool -> T

Note [Enumeration types]
~~~~~~~~~~~~~~~~~~~~~~~~
We define datatypes with no constructors to *not* be
enumerations; this fixes trac #2578,  Otherwise we
end up generating an empty table for
  <mod>_<type>_closure_tbl
which is used by tagToEnum# to map Int# to constructors
in an enumeration. The empty table apparently upset
the linker.

Moreover, all the data constructor must be enumerations, meaning
they have type  (forall abc. T a b c).  GADTs are not enumerations.
For example consider
    data T a where
      T1 :: T Int
      T2 :: T Bool
      T3 :: T a
What would [T1 ..] be?  [T1,T3] :: T Int? Easiest thing is to exclude them.
See Trac #4528.

Note [Newtype coercions]
~~~~~~~~~~~~~~~~~~~~~~~~
The NewTyCon field nt_co is a CoAxiom which is used for coercing from
the representation type of the newtype, to the newtype itself. For
example,

   newtype T a = MkT (a -> a)

the NewTyCon for T will contain nt_co = CoT where CoT t : T t ~ t -> t.

In the case that the right hand side is a type application
ending with the same type variables as the left hand side, we
"eta-contract" the coercion.  So if we had

   newtype S a = MkT [a]

then we would generate the arity 0 axiom CoS : S ~ [].  The
primary reason we do this is to make newtype deriving cleaner.

In the paper we'd write
        axiom CoT : (forall t. T t) ~ (forall t. [t])
and then when we used CoT at a particular type, s, we'd say
        CoT @ s
which encodes as (TyConApp instCoercionTyCon [TyConApp CoT [], s])

Note [Newtype eta]
~~~~~~~~~~~~~~~~~~
Consider
        newtype Parser m a = MkParser (Foogle m a)
Are these two types equal (to Core)?
        Monad (Parser m)
        Monad (Foogle m)
Well, yes.  But to see that easily we eta-reduce the RHS type of
Parser, in this case to ([], Froogle), so that even unsaturated applications
of Parser will work right.  This eta reduction is done when the type
constructor is built, and cached in NewTyCon.  The cached field is
only used in coreExpandTyCon_maybe.

Here's an example that I think showed up in practice
Source code:
        newtype T a = MkT [a]
        newtype Foo m = MkFoo (forall a. m a -> Int)

        w1 :: Foo []
        w1 = ...

        w2 :: Foo T
        w2 = MkFoo (\(MkT x) -> case w1 of MkFoo f -> f x)

After desugaring, and discarding the data constructors for the newtypes,
we get:
        w2 :: Foo T
        w2 = w1
And now Lint complains unless Foo T == Foo [], and that requires T==[]

This point carries over to the newtype coercion, because we need to
say
        w2 = w1 `cast` Foo CoT

so the coercion tycon CoT must have
        kind:    T ~ []
 and    arity:   0


%************************************************************************
%*                                                                      *
                    Coercion axioms
%*                                                                      *
%************************************************************************

\begin{code}
-- | A 'CoAxiom' is a \"coercion constructor\", i.e. a named equality axiom.
data CoAxiom
  = CoAxiom                   -- Type equality axiom.
    { co_ax_unique   :: Unique      -- unique identifier
    , co_ax_name     :: Name        -- name for pretty-printing
    , co_ax_tvs      :: [TyVar]     -- bound type variables
    , co_ax_lhs      :: Type        -- left-hand side of the equality
    , co_ax_rhs      :: Type        -- right-hand side of the equality
    , co_ax_implicit :: Bool        -- True <=> the axiom is "implicit"
                                    -- See Note [Implicit axioms]
    }
  deriving Typeable

coAxiomArity :: CoAxiom -> Arity
coAxiomArity ax = length (co_ax_tvs ax)

coAxiomName :: CoAxiom -> Name
coAxiomName = co_ax_name

coAxiomTyVars :: CoAxiom -> [TyVar]
coAxiomTyVars = co_ax_tvs

coAxiomLHS, coAxiomRHS :: CoAxiom -> Type
coAxiomLHS = co_ax_lhs
coAxiomRHS = co_ax_rhs

isImplicitCoAxiom :: CoAxiom -> Bool
isImplicitCoAxiom = co_ax_implicit
\end{code}

Note [Implicit axioms]
~~~~~~~~~~~~~~~~~~~~~~
See also Note [Implicit TyThings] in HscTypes
* A CoAxiom arising from data/type family instances is not "implicit".
  That is, it has its own IfaceAxiom declaration in an interface file

* The CoAxiom arising from a newtype declaration *is* "implicit".
  That is, it does not have its own IfaceAxiom declaration in an
  interface file; instead the CoAxiom is generated by type-checking
  the newtype declaration


%************************************************************************
%*                                                                      *
\subsection{PrimRep}
%*                                                                      *
%************************************************************************

A PrimRep is somewhat similar to a CgRep (see codeGen/SMRep) and a
MachRep (see cmm/CmmExpr), although each of these types has a distinct
and clearly defined purpose:

  - A PrimRep is a CgRep + information about signedness + information
    about primitive pointers (AddrRep).  Signedness and primitive
    pointers are required when passing a primitive type to a foreign
    function, but aren't needed for call/return conventions of Haskell
    functions.

  - A MachRep is a basic machine type (non-void, doesn't contain
    information on pointerhood or signedness, but contains some
    reps that don't have corresponding Haskell types).

\begin{code}
-- | A 'PrimRep' is an abstraction of a type.  It contains information that
-- the code generator needs in order to pass arguments, return results,
-- and store values of this type.
data PrimRep
  = VoidRep
  | PtrRep
  | IntRep              -- ^ Signed, word-sized value
  | WordRep             -- ^ Unsigned, word-sized value
  | Int64Rep            -- ^ Signed, 64 bit value (with 32-bit words only)
  | Word64Rep           -- ^ Unsigned, 64 bit value (with 32-bit words only)
  | AddrRep             -- ^ A pointer, but /not/ to a Haskell value (use 'PtrRep')
  | FloatRep
  | DoubleRep
  deriving( Eq, Show )

instance Outputable PrimRep where
  ppr r = text (show r)

-- | Find the size of a 'PrimRep', in words
primRepSizeW :: PrimRep -> Int
primRepSizeW IntRep   = 1
primRepSizeW WordRep  = 1
primRepSizeW Int64Rep = wORD64_SIZE `quot` wORD_SIZE
primRepSizeW Word64Rep= wORD64_SIZE `quot` wORD_SIZE
primRepSizeW FloatRep = 1    -- NB. might not take a full word
primRepSizeW DoubleRep= dOUBLE_SIZE `quot` wORD_SIZE
primRepSizeW AddrRep  = 1
primRepSizeW PtrRep   = 1
primRepSizeW VoidRep  = 0
\end{code}

%************************************************************************
%*                                                                      *
\subsection{TyCon Construction}
%*                                                                      *
%************************************************************************

Note: the TyCon constructors all take a Kind as one argument, even though
they could, in principle, work out their Kind from their other arguments.
But to do so they need functions from Types, and that makes a nasty
module mutual-recursion.  And they aren't called from many places.
So we compromise, and move their Kind calculation to the call site.

\begin{code}
-- | Given the name of the function type constructor and it's kind, create the
-- corresponding 'TyCon'. It is reccomended to use 'TypeRep.funTyCon' if you want
-- this functionality
mkFunTyCon :: Name -> Kind -> TyCon
mkFunTyCon name kind
  = FunTyCon {
        tyConUnique = nameUnique name,
        tyConName   = name,
        tc_kind   = kind,
        tyConArity  = 2
    }

-- | This is the making of an algebraic 'TyCon'. Notably, you have to
-- pass in the generic (in the -XGenerics sense) information about the
-- type constructor - you can get hold of it easily (see Generics
-- module)
mkAlgTyCon :: Name
           -> Kind              -- ^ Kind of the resulting 'TyCon'
           -> [TyVar]           -- ^ 'TyVar's scoped over: see 'tyConTyVars'.
                                --   Arity is inferred from the length of this list
           -> Maybe CType       -- ^ The C type this type corresponds to
                                --   when using the CAPI FFI
           -> [PredType]        -- ^ Stupid theta: see 'algTcStupidTheta'
           -> AlgTyConRhs       -- ^ Information about dat aconstructors
           -> TyConParent
           -> RecFlag           -- ^ Is the 'TyCon' recursive?
           -> Bool              -- ^ Was the 'TyCon' declared with GADT syntax?
           -> TyCon
mkAlgTyCon name kind tyvars cType stupid rhs parent is_rec gadt_syn
  = AlgTyCon {
        tyConName        = name,
        tyConUnique      = nameUnique name,
        tc_kind          = kind,
        tyConArity       = length tyvars,
        tyConTyVars      = tyvars,
        tyConCType       = cType,
        algTcStupidTheta = stupid,
        algTcRhs         = rhs,
        algTcParent      = ASSERT2( okParent name parent, ppr name $$ ppr parent ) parent,
        algTcRec         = is_rec,
        algTcGadtSyntax  = gadt_syn
    }

-- | Simpler specialization of 'mkAlgTyCon' for classes
mkClassTyCon :: Name -> Kind -> [TyVar] -> AlgTyConRhs -> Class -> RecFlag -> TyCon
mkClassTyCon name kind tyvars rhs clas is_rec =
  mkAlgTyCon name kind tyvars Nothing [] rhs (ClassTyCon clas) is_rec False

-- | Simpler specialization of 'mkAlgTyCon' for implicit paramaters
mkIParamTyCon :: Name -> Kind -> TyVar -> AlgTyConRhs -> RecFlag -> TyCon
mkIParamTyCon name kind tyvar rhs is_rec =
  mkAlgTyCon name kind [tyvar] Nothing [] rhs NoParentTyCon is_rec False

mkTupleTyCon :: Name
             -> Kind    -- ^ Kind of the resulting 'TyCon'
             -> Arity   -- ^ Arity of the tuple
             -> [TyVar] -- ^ 'TyVar's scoped over: see 'tyConTyVars'
             -> DataCon
             -> TupleSort  -- ^ Whether the tuple is boxed or unboxed
             -> TyCon
mkTupleTyCon name kind arity tyvars con sort
  = TupleTyCon {
        tyConUnique = nameUnique name,
        tyConName = name,
        tc_kind = kind,
        tyConArity = arity,
        tyConTupleSort = sort,
        tyConTyVars = tyvars,
        dataCon = con
    }

-- ^ Foreign-imported (.NET) type constructors are represented
-- as primitive, but /lifted/, 'TyCons' for now. They are lifted
-- because the Haskell type @T@ representing the (foreign) .NET
-- type @T@ is actually implemented (in ILX) as a @thunk<T>@
mkForeignTyCon :: Name
               -> Maybe FastString -- ^ Name of the foreign imported thing, maybe
               -> Kind
               -> Arity
               -> TyCon
mkForeignTyCon name ext_name kind arity
  = PrimTyCon {
        tyConName    = name,
        tyConUnique  = nameUnique name,
        tc_kind    = kind,
        tyConArity   = arity,
        primTyConRep = PtrRep, -- they all do
        isUnLifted   = False,
        tyConExtName = ext_name
    }


-- | Create an unlifted primitive 'TyCon', such as @Int#@
mkPrimTyCon :: Name  -> Kind -> Arity -> PrimRep -> TyCon
mkPrimTyCon name kind arity rep
  = mkPrimTyCon' name kind arity rep True

-- | Kind constructors
mkKindTyCon :: Name -> Kind -> TyCon
mkKindTyCon name kind
  = mkPrimTyCon' name kind 0 VoidRep True

-- | Create a lifted primitive 'TyCon' such as @RealWorld@
mkLiftedPrimTyCon :: Name  -> Kind -> Arity -> PrimRep -> TyCon
mkLiftedPrimTyCon name kind arity rep
  = mkPrimTyCon' name kind arity rep False

mkPrimTyCon' :: Name  -> Kind -> Arity -> PrimRep -> Bool -> TyCon
mkPrimTyCon' name kind arity rep is_unlifted
  = PrimTyCon {
        tyConName    = name,
        tyConUnique  = nameUnique name,
        tc_kind    = kind,
        tyConArity   = arity,
        primTyConRep = rep,
        isUnLifted   = is_unlifted,
        tyConExtName = Nothing
    }

-- | Create a type synonym 'TyCon'
mkSynTyCon :: Name -> Kind -> [TyVar] -> Maybe CType -> SynTyConRhs -> TyConParent -> TyCon
mkSynTyCon name kind tyvars cType rhs parent
  = SynTyCon {
        tyConName = name,
        tyConUnique = nameUnique name,
        tc_kind = kind,
        tyConArity = length tyvars,
        tyConTyVars = tyvars,
        tyConCType = cType,
        synTcRhs = rhs,
        synTcParent = parent
    }

-- | Create a promoted data constructor 'TyCon'
-- Somewhat dodgily, we give it the same Name
-- as the data constructor itself
mkPromotedDataTyCon :: DataCon -> Name -> Unique -> Kind -> Arity -> TyCon
mkPromotedDataTyCon con name unique kind arity
  = PromotedDataTyCon {
        tyConName   = name,
        tyConUnique = unique,
        tyConArity  = arity,
        tc_kind     = kind,
        dataCon     = con
  }

-- | Create a promoted type constructor 'TyCon'
-- Somewhat dodgily, we give it the same Name
-- as the type constructor itself
mkPromotedTyCon :: TyCon -> Kind -> TyCon
mkPromotedTyCon tc kind
  = PromotedTypeTyCon {
        tyConName   = getName tc,
        tyConUnique = getUnique tc,
        tyConArity  = tyConArity tc,
        tc_kind     = kind,
        ty_con      = tc
  }
\end{code}

\begin{code}
isFunTyCon :: TyCon -> Bool
isFunTyCon (FunTyCon {}) = True
isFunTyCon _             = False

-- | Test if the 'TyCon' is algebraic but abstract (invisible data constructors)
isAbstractTyCon :: TyCon -> Bool
isAbstractTyCon (AlgTyCon { algTcRhs = AbstractTyCon {} }) = True
isAbstractTyCon _ = False

-- | Make an algebraic 'TyCon' abstract. Panics if the supplied 'TyCon' is not algebraic
makeTyConAbstract :: TyCon -> TyCon
makeTyConAbstract tc@(AlgTyCon { algTcRhs = rhs })
  = tc { algTcRhs = AbstractTyCon (isDistinctAlgRhs rhs) }
makeTyConAbstract tc = pprPanic "makeTyConAbstract" (ppr tc)

-- | Does this 'TyCon' represent something that cannot be defined in Haskell?
isPrimTyCon :: TyCon -> Bool
isPrimTyCon (PrimTyCon {}) = True
isPrimTyCon _              = False

-- | Is this 'TyCon' unlifted (i.e. cannot contain bottom)? Note that this can only
-- be true for primitive and unboxed-tuple 'TyCon's
isUnLiftedTyCon :: TyCon -> Bool
isUnLiftedTyCon (PrimTyCon  {isUnLifted = is_unlifted}) = is_unlifted
isUnLiftedTyCon (TupleTyCon {tyConTupleSort = sort})    = not (isBoxed (tupleSortBoxity sort))
isUnLiftedTyCon _                                       = False

-- | Returns @True@ if the supplied 'TyCon' resulted from either a
-- @data@ or @newtype@ declaration
isAlgTyCon :: TyCon -> Bool
isAlgTyCon (AlgTyCon {})   = True
isAlgTyCon (TupleTyCon {}) = True
isAlgTyCon _               = False

isDataTyCon :: TyCon -> Bool
-- ^ Returns @True@ for data types that are /definitely/ represented by
-- heap-allocated constructors.  These are scrutinised by Core-level
-- @case@ expressions, and they get info tables allocated for them.
--
-- Generally, the function will be true for all @data@ types and false
-- for @newtype@s, unboxed tuples and type family 'TyCon's. But it is
-- not guaranteed to return @True@ in all cases that it could.
--
-- NB: for a data type family, only the /instance/ 'TyCon's
--     get an info table.  The family declaration 'TyCon' does not
isDataTyCon (AlgTyCon {algTcRhs = rhs})
  = case rhs of
        DataFamilyTyCon {} -> False
        DataTyCon {}       -> True
        NewTyCon {}        -> False
        AbstractTyCon {}   -> False      -- We don't know, so return False
isDataTyCon (TupleTyCon {tyConTupleSort = sort}) = isBoxed (tupleSortBoxity sort)
isDataTyCon _ = False

-- | 'isDistinctTyCon' is true of 'TyCon's that are equal only to
-- themselves, even via coercions (except for unsafeCoerce).
-- This excludes newtypes, type functions, type synonyms.
-- It relates directly to the FC consistency story:
--     If the axioms are consistent,
--     and  co : S tys ~ T tys, and S,T are "distinct" TyCons,
--     then S=T.
-- Cf Note [Pruning dead case alternatives] in Unify
isDistinctTyCon :: TyCon -> Bool
isDistinctTyCon (AlgTyCon {algTcRhs = rhs}) = isDistinctAlgRhs rhs
isDistinctTyCon (FunTyCon {})               = True
isDistinctTyCon (TupleTyCon {})             = True
isDistinctTyCon (PrimTyCon {})              = True
isDistinctTyCon (PromotedDataTyCon {})      = True
isDistinctTyCon _                           = False

isDistinctAlgRhs :: AlgTyConRhs -> Bool
isDistinctAlgRhs (DataTyCon {})           = True
isDistinctAlgRhs (DataFamilyTyCon {})     = True
isDistinctAlgRhs (AbstractTyCon distinct) = distinct
isDistinctAlgRhs (NewTyCon {})            = False

-- | Is this 'TyCon' that for a @newtype@
isNewTyCon :: TyCon -> Bool
isNewTyCon (AlgTyCon {algTcRhs = NewTyCon {}}) = True
isNewTyCon _                                   = False

-- | Take a 'TyCon' apart into the 'TyVar's it scopes over, the 'Type' it expands
-- into, and (possibly) a coercion from the representation type to the @newtype@.
-- Returns @Nothing@ if this is not possible.
unwrapNewTyCon_maybe :: TyCon -> Maybe ([TyVar], Type, CoAxiom)
unwrapNewTyCon_maybe (AlgTyCon { tyConTyVars = tvs,
                                 algTcRhs = NewTyCon { nt_co = co,
                                                       nt_rhs = rhs }})
                           = Just (tvs, rhs, co)
unwrapNewTyCon_maybe _     = Nothing

isProductTyCon :: TyCon -> Bool
-- | A /product/ 'TyCon' must both:
--
-- 1. Have /one/ constructor
--
-- 2. /Not/ be existential
--
-- However other than this there are few restrictions: they may be @data@ or @newtype@
-- 'TyCon's of any boxity and may even be recursive.
isProductTyCon tc@(AlgTyCon {}) = case algTcRhs tc of
                                    DataTyCon{ data_cons = [data_con] }
                                                -> isVanillaDataCon data_con
                                    NewTyCon {} -> True
                                    _           -> False
isProductTyCon (TupleTyCon {})  = True
isProductTyCon _                = False

-- | Is this a 'TyCon' representing a type synonym (@type@)?
isSynTyCon :: TyCon -> Bool
isSynTyCon (SynTyCon {}) = True
isSynTyCon _             = False

-- As for newtypes, it is in some contexts important to distinguish between
-- closed synonyms and synonym families, as synonym families have no unique
-- right hand side to which a synonym family application can expand.
--

isDecomposableTyCon :: TyCon -> Bool
-- True iff we can decompose (T a b c) into ((T a b) c)
-- Specifically NOT true of synonyms (open and otherwise)
isDecomposableTyCon (SynTyCon {}) = False
isDecomposableTyCon _other        = True

-- | Is this an algebraic 'TyCon' declared with the GADT syntax?
isGadtSyntaxTyCon :: TyCon -> Bool
isGadtSyntaxTyCon (AlgTyCon { algTcGadtSyntax = res }) = res
isGadtSyntaxTyCon _                                    = False

-- | Is this an algebraic 'TyCon' which is just an enumeration of values?
isEnumerationTyCon :: TyCon -> Bool
-- See Note [Enumeration types] in TyCon
isEnumerationTyCon (AlgTyCon {algTcRhs = DataTyCon { is_enum = res }}) = res
isEnumerationTyCon (TupleTyCon {tyConArity = arity}) = arity == 0
isEnumerationTyCon _                                                   = False

-- | Is this a 'TyCon', synonym or otherwise, that may have further instances appear?
isFamilyTyCon :: TyCon -> Bool
isFamilyTyCon (SynTyCon {synTcRhs = SynFamilyTyCon {}})  = True
isFamilyTyCon (AlgTyCon {algTcRhs = DataFamilyTyCon {}}) = True
isFamilyTyCon _ = False

-- | Is this a synonym 'TyCon' that can have may have further instances appear?
isSynFamilyTyCon :: TyCon -> Bool
isSynFamilyTyCon (SynTyCon {synTcRhs = SynFamilyTyCon {}}) = True
isSynFamilyTyCon _ = False

-- | Is this a synonym 'TyCon' that can have may have further instances appear?
isDataFamilyTyCon :: TyCon -> Bool
isDataFamilyTyCon (AlgTyCon {algTcRhs = DataFamilyTyCon {}}) = True
isDataFamilyTyCon _ = False

-- | Is this a synonym 'TyCon' that can have no further instances appear?
isClosedSynTyCon :: TyCon -> Bool
isClosedSynTyCon tycon = isSynTyCon tycon && not (isFamilyTyCon tycon)

-- | Injective 'TyCon's can be decomposed, so that
--     T ty1 ~ T ty2  =>  ty1 ~ ty2
isInjectiveTyCon :: TyCon -> Bool
isInjectiveTyCon tc = not (isSynTyCon tc)
        -- Ultimately we may have injective associated types
        -- in which case this test will become more interesting
        --
        -- It'd be unusual to call isInjectiveTyCon on a regular H98
        -- type synonym, because you should probably have expanded it first
        -- But regardless, it's not injective!

-- | Are we able to extract informationa 'TyVar' to class argument list
-- mappping from a given 'TyCon'?
isTyConAssoc :: TyCon -> Bool
isTyConAssoc tc = isJust (tyConAssoc_maybe tc)

tyConAssoc_maybe :: TyCon -> Maybe Class
tyConAssoc_maybe tc = case tyConParent tc of
                        AssocFamilyTyCon cls -> Just cls
                        _                    -> Nothing

-- The unit tycon didn't used to be classed as a tuple tycon
-- but I thought that was silly so I've undone it
-- If it can't be for some reason, it should be a AlgTyCon
isTupleTyCon :: TyCon -> Bool
-- ^ Does this 'TyCon' represent a tuple?
--
-- NB: when compiling @Data.Tuple@, the tycons won't reply @True@ to
-- 'isTupleTyCon', becuase they are built as 'AlgTyCons'.  However they
-- get spat into the interface file as tuple tycons, so I don't think
-- it matters.
isTupleTyCon (TupleTyCon {}) = True
isTupleTyCon _               = False

-- | Is this the 'TyCon' for an unboxed tuple?
isUnboxedTupleTyCon :: TyCon -> Bool
isUnboxedTupleTyCon (TupleTyCon {tyConTupleSort = sort}) = not (isBoxed (tupleSortBoxity sort))
isUnboxedTupleTyCon _                                    = False

-- | Is this the 'TyCon' for a boxed tuple?
isBoxedTupleTyCon :: TyCon -> Bool
isBoxedTupleTyCon (TupleTyCon {tyConTupleSort = sort}) = isBoxed (tupleSortBoxity sort)
isBoxedTupleTyCon _                                    = False

-- | Extract the boxity of the given 'TyCon', if it is a 'TupleTyCon'.
-- Panics otherwise
tupleTyConBoxity :: TyCon -> Boxity
tupleTyConBoxity tc = tupleSortBoxity (tyConTupleSort tc)

-- | Extract the 'TupleSort' of the given 'TyCon', if it is a 'TupleTyCon'.
-- Panics otherwise
tupleTyConSort :: TyCon -> TupleSort
tupleTyConSort tc = tyConTupleSort tc

-- | Extract the arity of the given 'TyCon', if it is a 'TupleTyCon'.
-- Panics otherwise
tupleTyConArity :: TyCon -> Arity
tupleTyConArity tc = tyConArity tc

-- | Is this a recursive 'TyCon'?
isRecursiveTyCon :: TyCon -> Bool
isRecursiveTyCon (AlgTyCon {algTcRec = Recursive}) = True
isRecursiveTyCon _                                 = False

-- | Is this the 'TyCon' of a foreign-imported type constructor?
isForeignTyCon :: TyCon -> Bool
isForeignTyCon (PrimTyCon {tyConExtName = Just _}) = True
isForeignTyCon _                                   = False

-- | Is this a PromotedDataTyCon?
isPromotedDataTyCon :: TyCon -> Bool
isPromotedDataTyCon (PromotedDataTyCon {}) = True
isPromotedDataTyCon _                      = False

-- | Is this a PromotedTypeTyCon?
isPromotedTypeTyCon :: TyCon -> Bool
isPromotedTypeTyCon (PromotedTypeTyCon {}) = True
isPromotedTypeTyCon _                      = False

-- | Identifies implicit tycons that, in particular, do not go into interface
-- files (because they are implicitly reconstructed when the interface is
-- read).
--
-- Note that:
--
-- * Associated families are implicit, as they are re-constructed from
--   the class declaration in which they reside, and
--
-- * Family instances are /not/ implicit as they represent the instance body
--   (similar to a @dfun@ does that for a class instance).
isImplicitTyCon :: TyCon -> Bool
isImplicitTyCon tycon
  | isTyConAssoc tycon = True
  | isSynTyCon tycon   = False
  | isAlgTyCon tycon   = isTupleTyCon tycon
  | otherwise          = True
<<<<<<< HEAD
        -- 'otherwise' catches: FunTyCon, PrimTyCon,
        -- PromotedDataCon, PomotedTypeTyCon, SuperKindTyCon

tyConCType_maybe :: TyCon -> Maybe CType
tyConCType_maybe tc@(AlgTyCon {}) = tyConCType tc
tyConCType_maybe tc@(SynTyCon {}) = tyConCType tc
tyConCType_maybe _ = Nothing
=======
        -- 'otherwise' catches: FunTyCon, PrimTyCon, 
        -- PromotedDataCon, PomotedTypeTyCon
>>>>>>> 1e00b774
\end{code}


-----------------------------------------------
--      Expand type-constructor applications
-----------------------------------------------

\begin{code}
tcExpandTyCon_maybe, coreExpandTyCon_maybe
        :: TyCon
        -> [tyco]                 -- ^ Arguments to 'TyCon'
        -> Maybe ([(TyVar,tyco)],
                  Type,
                  [tyco])         -- ^ Returns a 'TyVar' substitution, the body type
                                  -- of the synonym (not yet substituted) and any arguments
                                  -- remaining from the application

-- ^ Used to create the view the /typechecker/ has on 'TyCon's.
-- We expand (closed) synonyms only, cf. 'coreExpandTyCon_maybe'
tcExpandTyCon_maybe (SynTyCon {tyConTyVars = tvs,
                               synTcRhs = SynonymTyCon rhs }) tys
   = expand tvs rhs tys
tcExpandTyCon_maybe _ _ = Nothing

---------------

-- ^ Used to create the view /Core/ has on 'TyCon's. We expand
-- not only closed synonyms like 'tcExpandTyCon_maybe',
-- but also non-recursive @newtype@s
coreExpandTyCon_maybe tycon tys = tcExpandTyCon_maybe tycon tys


----------------
expand  :: [TyVar] -> Type                 -- Template
        -> [a]                             -- Args
        -> Maybe ([(TyVar,a)], Type, [a])  -- Expansion
expand tvs rhs tys
  = case n_tvs `compare` length tys of
        LT -> Just (tvs `zip` tys, rhs, drop n_tvs tys)
        EQ -> Just (tvs `zip` tys, rhs, [])
        GT -> Nothing
   where
     n_tvs = length tvs
\end{code}

\begin{code}
tyConKind :: TyCon -> Kind
tyConKind = tc_kind

-- | As 'tyConDataCons_maybe', but returns the empty list of constructors if no constructors
-- could be found
tyConDataCons :: TyCon -> [DataCon]
-- It's convenient for tyConDataCons to return the
-- empty list for type synonyms etc
tyConDataCons tycon = tyConDataCons_maybe tycon `orElse` []

-- | Determine the 'DataCon's originating from the given 'TyCon', if the 'TyCon' is the
-- sort that can have any constructors (note: this does not include abstract algebraic types)
tyConDataCons_maybe :: TyCon -> Maybe [DataCon]
tyConDataCons_maybe (AlgTyCon {algTcRhs = DataTyCon { data_cons = cons }}) = Just cons
tyConDataCons_maybe (AlgTyCon {algTcRhs = NewTyCon { data_con = con }})    = Just [con]
tyConDataCons_maybe (TupleTyCon {dataCon = con})                           = Just [con]
tyConDataCons_maybe _                                                      = Nothing

-- | Determine the number of value constructors a 'TyCon' has. Panics if the 'TyCon'
-- is not algebraic or a tuple
tyConFamilySize  :: TyCon -> Int
tyConFamilySize (AlgTyCon   {algTcRhs = DataTyCon {data_cons = cons}}) =
  length cons
tyConFamilySize (AlgTyCon   {algTcRhs = NewTyCon {}})        = 1
tyConFamilySize (AlgTyCon   {algTcRhs = DataFamilyTyCon {}}) = 0
tyConFamilySize (TupleTyCon {})                              = 1
tyConFamilySize other = pprPanic "tyConFamilySize:" (ppr other)

-- | Extract an 'AlgTyConRhs' with information about data constructors from an algebraic or tuple
-- 'TyCon'. Panics for any other sort of 'TyCon'
algTyConRhs :: TyCon -> AlgTyConRhs
algTyConRhs (AlgTyCon {algTcRhs = rhs}) = rhs
algTyConRhs (TupleTyCon {dataCon = con, tyConArity = arity})
    = DataTyCon { data_cons = [con], is_enum = arity == 0 }
algTyConRhs other = pprPanic "algTyConRhs" (ppr other)
\end{code}

\begin{code}
-- | Extract the bound type variables and type expansion of a type synonym 'TyCon'. Panics if the
-- 'TyCon' is not a synonym
newTyConRhs :: TyCon -> ([TyVar], Type)
newTyConRhs (AlgTyCon {tyConTyVars = tvs, algTcRhs = NewTyCon { nt_rhs = rhs }}) = (tvs, rhs)
newTyConRhs tycon = pprPanic "newTyConRhs" (ppr tycon)

-- | Extract the bound type variables and type expansion of an eta-contracted type synonym 'TyCon'.
-- Panics if the 'TyCon' is not a synonym
newTyConEtadRhs :: TyCon -> ([TyVar], Type)
newTyConEtadRhs (AlgTyCon {algTcRhs = NewTyCon { nt_etad_rhs = tvs_rhs }}) = tvs_rhs
newTyConEtadRhs tycon = pprPanic "newTyConEtadRhs" (ppr tycon)

-- | Extracts the @newtype@ coercion from such a 'TyCon', which can be used to construct something
-- with the @newtype@s type from its representation type (right hand side). If the supplied 'TyCon'
-- is not a @newtype@, returns @Nothing@
newTyConCo_maybe :: TyCon -> Maybe CoAxiom
newTyConCo_maybe (AlgTyCon {algTcRhs = NewTyCon { nt_co = co }}) = Just co
newTyConCo_maybe _                                               = Nothing

newTyConCo :: TyCon -> CoAxiom
newTyConCo tc = case newTyConCo_maybe tc of
                 Just co -> co
                 Nothing -> pprPanic "newTyConCo" (ppr tc)

-- | Find the primitive representation of a 'TyCon'
tyConPrimRep :: TyCon -> PrimRep
tyConPrimRep (PrimTyCon {primTyConRep = rep}) = rep
tyConPrimRep tc = ASSERT(not (isUnboxedTupleTyCon tc)) PtrRep
\end{code}

\begin{code}
-- | Find the \"stupid theta\" of the 'TyCon'. A \"stupid theta\" is the context to the left of
-- an algebraic type declaration, e.g. @Eq a@ in the declaration @data Eq a => T a ...@
tyConStupidTheta :: TyCon -> [PredType]
tyConStupidTheta (AlgTyCon {algTcStupidTheta = stupid}) = stupid
tyConStupidTheta (TupleTyCon {})                        = []
tyConStupidTheta tycon = pprPanic "tyConStupidTheta" (ppr tycon)
\end{code}

\begin{code}
-- | Extract the 'TyVar's bound by a type synonym and the corresponding (unsubstituted) right hand side.
-- If the given 'TyCon' is not a type synonym, panics
synTyConDefn :: TyCon -> ([TyVar], Type)
synTyConDefn (SynTyCon {tyConTyVars = tyvars, synTcRhs = SynonymTyCon ty})
  = (tyvars, ty)
synTyConDefn tycon = pprPanic "getSynTyConDefn" (ppr tycon)

-- | Extract the information pertaining to the right hand side of a type synonym (@type@) declaration. Panics
-- if the given 'TyCon' is not a type synonym
synTyConRhs :: TyCon -> SynTyConRhs
synTyConRhs (SynTyCon {synTcRhs = rhs}) = rhs
synTyConRhs tc                          = pprPanic "synTyConRhs" (ppr tc)

-- | Find the expansion of the type synonym represented by the given 'TyCon'. The free variables of this
-- type will typically include those 'TyVar's bound by the 'TyCon'. Panics if the 'TyCon' is not that of
-- a type synonym
synTyConType :: TyCon -> Type
synTyConType tc = case synTcRhs tc of
                    SynonymTyCon t -> t
                    _              -> pprPanic "synTyConType" (ppr tc)
\end{code}

\begin{code}
-- | If the given 'TyCon' has a /single/ data constructor, i.e. it is a @data@ type with one
-- alternative, a tuple type or a @newtype@ then that constructor is returned. If the 'TyCon'
-- has more than one constructor, or represents a primitive or function type constructor then
-- @Nothing@ is returned. In any other case, the function panics
tyConSingleDataCon_maybe :: TyCon -> Maybe DataCon
tyConSingleDataCon_maybe (TupleTyCon {dataCon = c})                            = Just c
tyConSingleDataCon_maybe (AlgTyCon {algTcRhs = DataTyCon { data_cons = [c] }}) = Just c
tyConSingleDataCon_maybe (AlgTyCon {algTcRhs = NewTyCon { data_con = c }})     = Just c
tyConSingleDataCon_maybe _                                                     = Nothing
\end{code}

\begin{code}
-- | Is this 'TyCon' that for a class instance?
isClassTyCon :: TyCon -> Bool
isClassTyCon (AlgTyCon {algTcParent = ClassTyCon _}) = True
isClassTyCon _                                       = False

-- | If this 'TyCon' is that for a class instance, return the class it is for.
-- Otherwise returns @Nothing@
tyConClass_maybe :: TyCon -> Maybe Class
tyConClass_maybe (AlgTyCon {algTcParent = ClassTyCon clas}) = Just clas
tyConClass_maybe _                                          = Nothing

tyConTuple_maybe :: TyCon -> Maybe TupleSort
tyConTuple_maybe (TupleTyCon {tyConTupleSort = sort}) = Just sort
tyConTuple_maybe _                                    = Nothing

-- | If this 'TyCon' is that for implicit parameter, return the IP it is for.
-- Otherwise returns @Nothing@
tyConIP_maybe :: TyCon -> Maybe (IPName Name)
tyConIP_maybe (AlgTyCon {algTcParent = IPTyCon ip}) = Just ip
tyConIP_maybe _                                     = Nothing

----------------------------------------------------------------------------
tyConParent :: TyCon -> TyConParent
tyConParent (AlgTyCon {algTcParent = parent}) = parent
tyConParent (SynTyCon {synTcParent = parent}) = parent
tyConParent _                                 = NoParentTyCon

----------------------------------------------------------------------------
-- | Is this 'TyCon' that for a family instance, be that for a synonym or an
-- algebraic family instance?
isFamInstTyCon :: TyCon -> Bool
isFamInstTyCon tc = case tyConParent tc of
                      FamInstTyCon {} -> True
                      _               -> False

tyConFamInstSig_maybe :: TyCon -> Maybe (TyCon, [Type], CoAxiom)
tyConFamInstSig_maybe tc
  = case tyConParent tc of
      FamInstTyCon ax f ts -> Just (f, ts, ax)
      _                    -> Nothing

-- | If this 'TyCon' is that of a family instance, return the family in question
-- and the instance types. Otherwise, return @Nothing@
tyConFamInst_maybe :: TyCon -> Maybe (TyCon, [Type])
tyConFamInst_maybe tc
  = case tyConParent tc of
      FamInstTyCon _ f ts -> Just (f, ts)
      _                   -> Nothing

-- | If this 'TyCon' is that of a family instance, return a 'TyCon' which represents
-- a coercion identifying the representation type with the type instance family.
-- Otherwise, return @Nothing@
tyConFamilyCoercion_maybe :: TyCon -> Maybe CoAxiom
tyConFamilyCoercion_maybe tc
  = case tyConParent tc of
      FamInstTyCon co _ _ -> Just co
      _                   -> Nothing
\end{code}


%************************************************************************
%*                                                                      *
\subsection[TyCon-instances]{Instance declarations for @TyCon@}
%*                                                                      *
%************************************************************************

@TyCon@s are compared by comparing their @Unique@s.

The strictness analyser needs @Ord@. It is a lexicographic order with
the property @(a<=b) || (b<=a)@.

\begin{code}
instance Eq TyCon where
    a == b = case (a `compare` b) of { EQ -> True;   _ -> False }
    a /= b = case (a `compare` b) of { EQ -> False;  _ -> True  }

instance Ord TyCon where
    a <= b = case (a `compare` b) of { LT -> True;  EQ -> True;  GT -> False }
    a <  b = case (a `compare` b) of { LT -> True;  EQ -> False; GT -> False }
    a >= b = case (a `compare` b) of { LT -> False; EQ -> True;  GT -> True  }
    a >  b = case (a `compare` b) of { LT -> False; EQ -> False; GT -> True  }
    compare a b = getUnique a `compare` getUnique b

instance Uniquable TyCon where
    getUnique tc = tyConUnique tc

instance Outputable TyCon where
  -- At the moment a promoted TyCon has the same Name as its
  -- corresponding TyCon, so we add the quote to distinguish it here
  ppr tc = pprPromotionQuote tc <> ppr (tyConName tc)

pprPromotionQuote :: TyCon -> SDoc
pprPromotionQuote (PromotedTypeTyCon {}) = char '\''
pprPromotionQuote (PromotedDataTyCon {}) = char '\''
pprPromotionQuote _                      = empty

instance NamedThing TyCon where
    getName = tyConName

instance Data.Data TyCon where
    -- don't traverse?
    toConstr _   = abstractConstr "TyCon"
    gunfold _ _  = error "gunfold"
    dataTypeOf _ = mkNoRepType "TyCon"

-------------------
instance Eq CoAxiom where
    a == b = case (a `compare` b) of { EQ -> True;   _ -> False }
    a /= b = case (a `compare` b) of { EQ -> False;  _ -> True  }

instance Ord CoAxiom where
    a <= b = case (a `compare` b) of { LT -> True;  EQ -> True;  GT -> False }
    a <  b = case (a `compare` b) of { LT -> True;  EQ -> False; GT -> False }
    a >= b = case (a `compare` b) of { LT -> False; EQ -> True;  GT -> True  }
    a >  b = case (a `compare` b) of { LT -> False; EQ -> False; GT -> True  }
    compare a b = getUnique a `compare` getUnique b

instance Uniquable CoAxiom where
    getUnique = co_ax_unique

instance Outputable CoAxiom where
    ppr = ppr . getName

instance NamedThing CoAxiom where
    getName = co_ax_name

instance Data.Data CoAxiom where
    -- don't traverse?
    toConstr _   = abstractConstr "CoAxiom"
    gunfold _ _  = error "gunfold"
    dataTypeOf _ = mkNoRepType "CoAxiom"
\end{code}<|MERGE_RESOLUTION|>--- conflicted
+++ resolved
@@ -23,22 +23,12 @@
         mkAlgTyCon,
         mkClassTyCon,
         mkIParamTyCon,
-<<<<<<< HEAD
         mkFunTyCon,
         mkPrimTyCon,
         mkKindTyCon,
         mkLiftedPrimTyCon,
         mkTupleTyCon,
         mkSynTyCon,
-        mkSuperKindTyCon,
-=======
-	mkFunTyCon,
-	mkPrimTyCon,
-	mkKindTyCon,
-	mkLiftedPrimTyCon,
-	mkTupleTyCon,
-	mkSynTyCon,
->>>>>>> 1e00b774
         mkForeignTyCon,
         mkPromotedDataTyCon,
         mkPromotedTyCon,
@@ -84,16 +74,10 @@
         tupleTyConBoxity, tupleTyConSort, tupleTyConArity,
 
         -- ** Manipulating TyCons
-<<<<<<< HEAD
         tcExpandTyCon_maybe, coreExpandTyCon_maybe,
         makeTyConAbstract,
         newTyConCo, newTyConCo_maybe,
-=======
-	tcExpandTyCon_maybe, coreExpandTyCon_maybe,
-	makeTyConAbstract,
-	newTyConCo, newTyConCo_maybe,
         pprPromotionQuote,
->>>>>>> 1e00b774
 
         -- * Primitive representations of Types
         PrimRep(..),
@@ -422,17 +406,10 @@
 
   -- | Represents promoted type constructor.
   | PromotedTypeTyCon {
-<<<<<<< HEAD
         tyConUnique :: Unique, -- ^ Same Unique as the type constructor
         tyConName   :: Name,   -- ^ Same Name as the type constructor
         tyConArity  :: Arity,  -- ^ n if ty_con :: * -> ... -> *  n times
-        tc_kind     :: Kind,   -- ^ Always tySuperKind
-=======
-	tyConUnique :: Unique, -- ^ Same Unique as the type constructor
-	tyConName   :: Name,   -- ^ Same Name as the type constructor
-	tyConArity  :: Arity,  -- ^ n if ty_con :: * -> ... -> *  n times
         tc_kind     :: Kind,   -- ^ Always TysPrim.superKind
->>>>>>> 1e00b774
         ty_con      :: TyCon   -- ^ Corresponding type constructor
     }
 
@@ -1250,18 +1227,13 @@
   | isSynTyCon tycon   = False
   | isAlgTyCon tycon   = isTupleTyCon tycon
   | otherwise          = True
-<<<<<<< HEAD
         -- 'otherwise' catches: FunTyCon, PrimTyCon,
-        -- PromotedDataCon, PomotedTypeTyCon, SuperKindTyCon
+        -- PromotedDataCon, PomotedTypeTyCon
 
 tyConCType_maybe :: TyCon -> Maybe CType
 tyConCType_maybe tc@(AlgTyCon {}) = tyConCType tc
 tyConCType_maybe tc@(SynTyCon {}) = tyConCType tc
 tyConCType_maybe _ = Nothing
-=======
-        -- 'otherwise' catches: FunTyCon, PrimTyCon, 
-        -- PromotedDataCon, PomotedTypeTyCon
->>>>>>> 1e00b774
 \end{code}
 
 
