-----------------------------------------------------------------------------
--
-- Argument representations used in StgCmmLayout.
--
-- (c) The University of Glasgow 2013
--
-----------------------------------------------------------------------------

module StgCmmArgRep (
        ArgRep(..), toArgRep, argRepSizeW,

        argRepString, isNonV, idArgRep,

        slowCallPattern,

        ) where

import StgCmmClosure    ( idPrimRep )

import SMRep            ( WordOff )
import Id               ( Id )
import TyCon            ( PrimRep(..), primElemRepSizeB )
import BasicTypes       ( RepArity )
import Constants        ( wORD64_SIZE )
import DynFlags

import Outputable
import FastString

-- I extricated this code as this new module in order to avoid a
-- cyclic dependency between StgCmmLayout and StgCmmTicky.
--
-- NSF 18 Feb 2013

-------------------------------------------------------------------------
--      Classifying arguments: ArgRep
-------------------------------------------------------------------------

-- ArgRep is re-exported by StgCmmLayout, but only for use in the
-- byte-code generator which also needs to know about the
-- classification of arguments.

data ArgRep = P   -- GC Ptr
            | N   -- Word-sized non-ptr
            | L   -- 64-bit non-ptr (long)
            | V   -- Void
            | F   -- Float
            | D   -- Double
            | V16 -- 16-byte (128-bit) vectors of Float/Double/Int8/Word32/etc.
<<<<<<< HEAD
  deriving (Eq)
=======
            | V32 -- 32-byte (256-bit) vectors of Float/Double/Int8/Word32/etc.
            | V64 -- 64-byte (512-bit) vectors of Float/Double/Int8/Word32/etc.
>>>>>>> 1a11e9ba
instance Outputable ArgRep where ppr = text . argRepString

argRepString :: ArgRep -> String
argRepString P = "P"
argRepString N = "N"
argRepString L = "L"
argRepString V = "V"
argRepString F = "F"
argRepString D = "D"
argRepString V16 = "V16"
argRepString V32 = "V32"
argRepString V64 = "V64"

toArgRep :: PrimRep -> ArgRep
toArgRep VoidRep           = V
toArgRep PtrRep            = P
toArgRep IntRep            = N
toArgRep WordRep           = N
toArgRep AddrRep           = N
toArgRep Int64Rep          = L
toArgRep Word64Rep         = L
toArgRep FloatRep          = F
toArgRep DoubleRep         = D
toArgRep (VecRep len elem) = case len*primElemRepSizeB elem of
                               16 -> V16
                               32 -> V32
                               64 -> V64
                               _  -> error "toArgRep: bad vector primrep"

isNonV :: ArgRep -> Bool
isNonV V = False
isNonV _ = True

argRepSizeW :: DynFlags -> ArgRep -> WordOff                -- Size in words
argRepSizeW _      N   = 1
argRepSizeW _      P   = 1
argRepSizeW _      F   = 1
argRepSizeW dflags L   = wORD64_SIZE        `quot` wORD_SIZE dflags
argRepSizeW dflags D   = dOUBLE_SIZE dflags `quot` wORD_SIZE dflags
argRepSizeW _      V   = 0
argRepSizeW dflags V16 = 16                 `quot` wORD_SIZE dflags
argRepSizeW dflags V32 = 32                 `quot` wORD_SIZE dflags
argRepSizeW dflags V64 = 64                 `quot` wORD_SIZE dflags

idArgRep :: Id -> ArgRep
idArgRep = toArgRep . idPrimRep

-- This list of argument patterns should be kept in sync with at least
-- the following:
--
--  * StgCmmLayout.stdPattern maybe to some degree?
--
--  * the RTS_RET(stg_ap_*) and RTS_FUN_DECL(stg_ap_*_fast)
--  declarations in includes/stg/MiscClosures.h
--
--  * the SLOW_CALL_*_ctr declarations in includes/stg/Ticky.h,
--
--  * the TICK_SLOW_CALL_*() #defines in includes/Cmm.h,
--
--  * the PR_CTR(SLOW_CALL_*_ctr) calls in rts/Ticky.c,
--
--  * and the SymI_HasProto(stg_ap_*_{ret,info,fast}) calls and
--  SymI_HasProto(SLOW_CALL_*_ctr) calls in rts/Linker.c
--
-- There may be more places that I haven't found; I merely igrep'd for
-- pppppp and excluded things that seemed ghci-specific.
--
-- Also, it seems at the moment that ticky counters with void
-- arguments will never be bumped, but I'm still declaring those
-- counters, defensively.
--
-- NSF 6 Mar 2013

slowCallPattern :: [ArgRep] -> (FastString, RepArity)
-- Returns the generic apply function and arity
--
-- The first batch of cases match (some) specialised entries
-- The last group deals exhaustively with the cases for the first argument
--   (and the zero-argument case)
--
-- In 99% of cases this function will match *all* the arguments in one batch

slowCallPattern (P: P: P: P: P: P: _) = (fsLit "stg_ap_pppppp", 6)
slowCallPattern (P: P: P: P: P: _)    = (fsLit "stg_ap_ppppp", 5)
slowCallPattern (P: P: P: P: _)       = (fsLit "stg_ap_pppp", 4)
slowCallPattern (P: P: P: V: _)       = (fsLit "stg_ap_pppv", 4)
slowCallPattern (P: P: P: _)          = (fsLit "stg_ap_ppp", 3)
slowCallPattern (P: P: V: _)          = (fsLit "stg_ap_ppv", 3)
slowCallPattern (P: P: _)             = (fsLit "stg_ap_pp", 2)
slowCallPattern (P: V: _)             = (fsLit "stg_ap_pv", 2)
slowCallPattern (P: _)                = (fsLit "stg_ap_p", 1)
slowCallPattern (V: _)                = (fsLit "stg_ap_v", 1)
slowCallPattern (N: _)                = (fsLit "stg_ap_n", 1)
slowCallPattern (F: _)                = (fsLit "stg_ap_f", 1)
slowCallPattern (D: _)                = (fsLit "stg_ap_d", 1)
slowCallPattern (L: _)                = (fsLit "stg_ap_l", 1)
slowCallPattern (V16: _)              = (fsLit "stg_ap_v16", 1)
slowCallPattern (V32: _)              = (fsLit "stg_ap_v32", 1)
slowCallPattern (V64: _)              = (fsLit "stg_ap_v64", 1)
slowCallPattern []                    = (fsLit "stg_ap_0", 0)<|MERGE_RESOLUTION|>--- conflicted
+++ resolved
@@ -47,12 +47,9 @@
             | F   -- Float
             | D   -- Double
             | V16 -- 16-byte (128-bit) vectors of Float/Double/Int8/Word32/etc.
-<<<<<<< HEAD
-  deriving (Eq)
-=======
             | V32 -- 32-byte (256-bit) vectors of Float/Double/Int8/Word32/etc.
             | V64 -- 64-byte (512-bit) vectors of Float/Double/Int8/Word32/etc.
->>>>>>> 1a11e9ba
+  deriving (Eq)
 instance Outputable ArgRep where ppr = text . argRepString
 
 argRepString :: ArgRep -> String
