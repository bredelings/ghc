--- conflicted
+++ resolved
@@ -226,13 +226,8 @@
         how_bound = LetBound TopLet $! manifestArity rhs
 
         (stg_rhs, fvs') =
-<<<<<<< HEAD
             initLne dflags env $ do
-              (stg_rhs, fvs') <- coreToTopStgRhs dflags body_fvs (id,rhs)
-=======
-            initLne env $ do
               (stg_rhs, fvs') <- coreToTopStgRhs dflags this_mod body_fvs (id,rhs)
->>>>>>> 1a11e9ba
               return (stg_rhs, fvs')
 
         bind = StgNonRec id stg_rhs
@@ -254,13 +249,8 @@
         env' = extendVarEnvList env extra_env'
 
         (stg_rhss, fvs')
-<<<<<<< HEAD
           = initLne dflags env' $ do
-               (stg_rhss, fvss') <- mapAndUnzipM (coreToTopStgRhs dflags body_fvs) pairs
-=======
-          = initLne env' $ do
                (stg_rhss, fvss') <- mapAndUnzipM (coreToTopStgRhs dflags this_mod body_fvs) pairs
->>>>>>> 1a11e9ba
                let fvs' = unionFVInfos fvss'
                return (stg_rhss, fvs')
 
@@ -986,15 +976,8 @@
 
 -- The std monad functions:
 
-<<<<<<< HEAD
-The std monad functions:
-\begin{code}
 initLne :: DynFlags -> IdEnv HowBound -> LneM a -> a
 initLne dflags env m = unLneM m env emptyLiveInfo (gopt Opt_NoLNE dflags)
-=======
-initLne :: IdEnv HowBound -> LneM a -> a
-initLne env m = unLneM m env emptyLiveInfo
->>>>>>> 1a11e9ba
 
 
 
