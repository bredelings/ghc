--- conflicted
+++ resolved
@@ -202,46 +202,6 @@
 opt_NoOptCoercion  :: Bool
 opt_NoOptCoercion  = lookUp  (fsLit "-fno-opt-coercion")
 
-<<<<<<< HEAD
-opt_NoFlatCache    :: Bool
-opt_NoFlatCache     = lookUp  (fsLit "-fno-flat-cache")
-
------------------------------------------------------------------------------
--- Convert sizes like "3.5M" into integers
-
-decodeSize :: String -> Integer
-decodeSize str
-  | c == ""      = truncate n
-  | c == "K" || c == "k" = truncate (n * 1000)
-  | c == "M" || c == "m" = truncate (n * 1000 * 1000)
-  | c == "G" || c == "g" = truncate (n * 1000 * 1000 * 1000)
-  | otherwise            = throwGhcException (CmdLineError ("can't decode size: " ++ str))
-  where (m, c) = span pred str
-        n      = readRational m
-        pred c = isDigit c || c == '.'
-
-
------------------------------------------------------------------------------
--- Tunneling our global variables into a new instance of the GHC library
-
-saveStaticFlagGlobals :: IO (Bool, [String])
-saveStaticFlagGlobals = liftM2 (,) (readIORef v_opt_C_ready) (readIORef v_opt_C)
-
-restoreStaticFlagGlobals :: (Bool, [String]) -> IO ()
-restoreStaticFlagGlobals (c_ready, c) = do
-    writeIORef v_opt_C_ready c_ready
-    writeIORef v_opt_C c
-
-
------------------------------------------------------------------------------
--- RTS Hooks
-
-foreign import ccall unsafe "setHeapSize"       setHeapSize       :: Int -> IO ()
-foreign import ccall unsafe "enableTimingStats" enableTimingStats :: IO ()
-
-
-=======
->>>>>>> 1a11e9ba
 {-
 -- (lookup_str "foo") looks for the flag -foo=X or -fooX,
 -- and returns the string X
