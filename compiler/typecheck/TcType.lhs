--- conflicted
+++ resolved
@@ -277,14 +277,9 @@
                   --          when looking up instances
                   -- See Note [Binding when looking up instances] in InstEnv
 
-<<<<<<< HEAD
-  | FlatSkol      -- A flatten-skolem
-       TcType
-=======
   | FlatSkol      -- A flatten-skolem.  It stands for the TcType, and zonking
        TcType     -- will replace it by that type.
                   -- See Note [The flattening story] in TcFlatten
->>>>>>> 8e66365b
 
   | RuntimeUnk    -- Stands for an as-yet-unknown type in the GHCi
                   -- interactive context
@@ -311,8 +306,6 @@
    = TauTv         -- This MetaTv is an ordinary unification variable
                    -- A TauTv is always filled in with a tau-type, which
                    -- never contains any ForAlls
-
-   | FlatMetaTv    -- A flatten meta-tyvar
 
    | PolyTv        -- Like TauTv, but can unify with a sigma-type
 
