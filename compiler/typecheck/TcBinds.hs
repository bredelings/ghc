{-
(c) The University of Glasgow 2006
(c) The GRASP/AQUA Project, Glasgow University, 1992-1998

\section[TcBinds]{TcBinds}
-}

{-# LANGUAGE CPP, RankNTypes, ScopedTypeVariables #-}

module TcBinds ( tcLocalBinds, tcTopBinds, tcRecSelBinds,
                 tcHsBootSigs, tcPolyCheck,
                 tcSpecPrags, tcSpecWrapper,
                 tcVectDecls,
                 TcSigInfo(..), TcSigFun,
                 TcPragEnv, mkPragEnv,
                 tcUserTypeSig, instTcTySig, chooseInferredQuantifiers,
                 instTcTySigFromId, tcExtendTyVarEnvFromSig,
                 badBootDeclErr, mkExport ) where

import {-# SOURCE #-} TcMatches ( tcGRHSsPat, tcMatchesFun )
import {-# SOURCE #-} TcExpr  ( tcMonoExpr )
import {-# SOURCE #-} TcPatSyn ( tcInferPatSynDecl, tcCheckPatSynDecl, tcPatSynBuilderBind )
import DynFlags
import HsSyn
import HscTypes( isHsBoot )
import TcRnMonad
import TcEnv
import TcUnify
import TcSimplify
import TcEvidence
import TcHsType
import TcPat
import TcMType
import ConLike
import Inst( deeplyInstantiate )
import FamInstEnv( normaliseType )
import FamInst( tcGetFamInstEnvs )
import TyCon
import TcType
import TysPrim
import TysWiredIn
import Id
import Var
import VarSet
import VarEnv( TidyEnv )
import Module
import Name
import NameSet
import NameEnv
import SrcLoc
import Bag
import PatSyn
import ListSetOps
import ErrUtils
import Digraph
import Maybes
import Util
import BasicTypes
import Outputable
import FastString
import Type(mkStrLitTy)
import PrelNames( mkUnboundName, gHC_PRIM )
import TcValidity (checkValidType)

import Control.Monad
import Data.List (partition)

#include "HsVersions.h"

{-
************************************************************************
*                                                                      *
\subsection{Type-checking bindings}
*                                                                      *
************************************************************************

@tcBindsAndThen@ typechecks a @HsBinds@.  The "and then" part is because
it needs to know something about the {\em usage} of the things bound,
so that it can create specialisations of them.  So @tcBindsAndThen@
takes a function which, given an extended environment, E, typechecks
the scope of the bindings returning a typechecked thing and (most
important) an LIE.  It is this LIE which is then used as the basis for
specialising the things bound.

@tcBindsAndThen@ also takes a "combiner" which glues together the
bindings and the "thing" to make a new "thing".

The real work is done by @tcBindWithSigsAndThen@.

Recursive and non-recursive binds are handled in essentially the same
way: because of uniques there are no scoping issues left.  The only
difference is that non-recursive bindings can bind primitive values.

Even for non-recursive binding groups we add typings for each binder
to the LVE for the following reason.  When each individual binding is
checked the type of its LHS is unified with that of its RHS; and
type-checking the LHS of course requires that the binder is in scope.

At the top-level the LIE is sure to contain nothing but constant
dictionaries, which we resolve at the module level.

Note [Polymorphic recursion]
~~~~~~~~~~~~~~~~~~~~~~~~~~~~
The game plan for polymorphic recursion in the code above is

        * Bind any variable for which we have a type signature
          to an Id with a polymorphic type.  Then when type-checking
          the RHSs we'll make a full polymorphic call.

This fine, but if you aren't a bit careful you end up with a horrendous
amount of partial application and (worse) a huge space leak. For example:

        f :: Eq a => [a] -> [a]
        f xs = ...f...

If we don't take care, after typechecking we get

        f = /\a -> \d::Eq a -> let f' = f a d
                               in
                               \ys:[a] -> ...f'...

Notice the the stupid construction of (f a d), which is of course
identical to the function we're executing.  In this case, the
polymorphic recursion isn't being used (but that's a very common case).
This can lead to a massive space leak, from the following top-level defn
(post-typechecking)

        ff :: [Int] -> [Int]
        ff = f Int dEqInt

Now (f dEqInt) evaluates to a lambda that has f' as a free variable; but
f' is another thunk which evaluates to the same thing... and you end
up with a chain of identical values all hung onto by the CAF ff.

        ff = f Int dEqInt

           = let f' = f Int dEqInt in \ys. ...f'...

           = let f' = let f' = f Int dEqInt in \ys. ...f'...
                      in \ys. ...f'...

Etc.

NOTE: a bit of arity anaysis would push the (f a d) inside the (\ys...),
which would make the space leak go away in this case

Solution: when typechecking the RHSs we always have in hand the
*monomorphic* Ids for each binding.  So we just need to make sure that
if (Method f a d) shows up in the constraints emerging from (...f...)
we just use the monomorphic Id.  We achieve this by adding monomorphic Ids
to the "givens" when simplifying constraints.  That's what the "lies_avail"
is doing.

Then we get

        f = /\a -> \d::Eq a -> letrec
                                 fm = \ys:[a] -> ...fm...
                               in
                               fm
-}

tcTopBinds :: HsValBinds Name -> TcM (TcGblEnv, TcLclEnv)
-- The TcGblEnv contains the new tcg_binds and tcg_spects
-- The TcLclEnv has an extended type envt for the new bindings
tcTopBinds (ValBindsOut binds sigs)
  = do  { -- Pattern synonym bindings populate the global environment
          (binds', (tcg_env, tcl_env)) <- tcValBinds TopLevel binds sigs $
            do { gbl <- getGblEnv
               ; lcl <- getLclEnv
               ; return (gbl, lcl) }
        ; specs <- tcImpPrags sigs   -- SPECIALISE prags for imported Ids

        ; let { tcg_env' = tcg_env { tcg_binds = foldr (unionBags . snd)
                                                       (tcg_binds tcg_env)
                                                       binds'
                                   , tcg_imp_specs = specs ++ tcg_imp_specs tcg_env } }

        ; return (tcg_env', tcl_env) }
        -- The top level bindings are flattened into a giant
        -- implicitly-mutually-recursive LHsBinds

tcTopBinds (ValBindsIn {}) = panic "tcTopBinds"

tcRecSelBinds :: HsValBinds Name -> TcM TcGblEnv
tcRecSelBinds (ValBindsOut binds sigs)
  = tcExtendGlobalValEnv [sel_id | L _ (IdSig sel_id) <- sigs] $
    do { (rec_sel_binds, tcg_env) <- discardWarnings (tcValBinds TopLevel binds sigs getGblEnv)
       ; let tcg_env'
              | isHsBoot (tcg_src tcg_env) = tcg_env
              | otherwise = tcg_env { tcg_binds = foldr (unionBags . snd)
                                                        (tcg_binds tcg_env)
                                                        rec_sel_binds }
              -- Do not add the code for record-selector bindings when
              -- compiling hs-boot files
       ; return tcg_env' }
tcRecSelBinds (ValBindsIn {}) = panic "tcRecSelBinds"

tcHsBootSigs :: HsValBinds Name -> TcM [Id]
-- A hs-boot file has only one BindGroup, and it only has type
-- signatures in it.  The renamer checked all this
tcHsBootSigs (ValBindsOut binds sigs)
  = do  { checkTc (null binds) badBootDeclErr
        ; concat <$> mapM (addLocM tc_boot_sig) (filter isTypeLSig sigs) }
  where
    tc_boot_sig (TypeSig lnames hs_ty) = mapM f lnames
      where
        f (L _ name)
          = do { sigma_ty <- tcHsSigWcType (FunSigCtxt name False) hs_ty
               ; return (mkVanillaGlobal name sigma_ty) }
        -- Notice that we make GlobalIds, not LocalIds
    tc_boot_sig s = pprPanic "tcHsBootSigs/tc_boot_sig" (ppr s)
tcHsBootSigs groups = pprPanic "tcHsBootSigs" (ppr groups)

badBootDeclErr :: MsgDoc
badBootDeclErr = ptext (sLit "Illegal declarations in an hs-boot file")

------------------------
tcLocalBinds :: HsLocalBinds Name -> TcM thing
             -> TcM (HsLocalBinds TcId, thing)

tcLocalBinds EmptyLocalBinds thing_inside
  = do  { thing <- thing_inside
        ; return (EmptyLocalBinds, thing) }

tcLocalBinds (HsValBinds (ValBindsOut binds sigs)) thing_inside
  = do  { (binds', thing) <- tcValBinds NotTopLevel binds sigs thing_inside
        ; return (HsValBinds (ValBindsOut binds' sigs), thing) }
tcLocalBinds (HsValBinds (ValBindsIn {})) _ = panic "tcLocalBinds"

tcLocalBinds (HsIPBinds (IPBinds ip_binds _)) thing_inside
  = do  { (given_ips, ip_binds') <-
            mapAndUnzipM (wrapLocSndM (tc_ip_bind ipClass)) ip_binds

        -- If the binding binds ?x = E, we  must now
        -- discharge any ?x constraints in expr_lie
        -- See Note [Implicit parameter untouchables]
        ; (ev_binds, result) <- checkConstraints (IPSkol ips)
                                  [] given_ips thing_inside

        ; return (HsIPBinds (IPBinds ip_binds' ev_binds), result) }
  where
    ips = [ip | L _ (IPBind (Left (L _ ip)) _) <- ip_binds]

        -- I wonder if we should do these one at at time
        -- Consider     ?x = 4
        --              ?y = ?x + 1
    tc_ip_bind ipClass (IPBind (Left (L _ ip)) expr)
       = do { ty <- newFlexiTyVarTy openTypeKind
            ; let p = mkStrLitTy $ hsIPNameFS ip
            ; ip_id <- newDict ipClass [ p, ty ]
            ; expr' <- tcMonoExpr expr ty
            ; let d = toDict ipClass p ty `fmap` expr'
            ; return (ip_id, (IPBind (Right ip_id) d)) }
    tc_ip_bind _ (IPBind (Right {}) _) = panic "tc_ip_bind"

    -- Coerces a `t` into a dictionry for `IP "x" t`.
    -- co : t -> IP "x" t
    toDict ipClass x ty = HsWrap $ mkWpCast $ TcCoercion $
                          wrapIP $ mkClassPred ipClass [x,ty]

{-
Note [Implicit parameter untouchables]
~~~~~~~~~~~~~~~~~~~~~~~~~~~~~~~~~~~~~~
We add the type variables in the types of the implicit parameters
as untouchables, not so much because we really must not unify them,
but rather because we otherwise end up with constraints like this
    Num alpha, Implic { wanted = alpha ~ Int }
The constraint solver solves alpha~Int by unification, but then
doesn't float that solved constraint out (it's not an unsolved
wanted).  Result disaster: the (Num alpha) is again solved, this
time by defaulting.  No no no.

However [Oct 10] this is all handled automatically by the
untouchable-range idea.

Note [Placeholder PatSyn kinds]
~~~~~~~~~~~~~~~~~~~~~~~~~~~~~~~
Consider this (Trac #9161)

  {-# LANGUAGE PatternSynonyms, DataKinds #-}
  pattern A = ()
  b :: A
  b = undefined

Here, the type signature for b mentions A.  But A is a pattern
synonym, which is typechecked (for very good reasons; a view pattern
in the RHS may mention a value binding) as part of a group of
bindings.  It is entirely resonable to reject this, but to do so
we need A to be in the kind environment when kind-checking the signature for B.

Hence the tcExtendKindEnv2 patsyn_placeholder_kinds, which adds a binding
    A -> AGlobal (AConLike (PatSynCon _|_))
to the environment. Then TcHsType.tcTyVar will find A in the kind environment,
and will give a 'wrongThingErr' as a result.  But the lookup of A won't fail.

The _|_ (= panic "fakePatSynCon") works because the wrongThingErr call, in
tcTyVar, doesn't look inside the TcTyThing.

Note [Inlining and hs-boot files]
~~~~~~~~~~~~~~~~~~~~~~~~~~~~~~~~~
Consider this example (Trac #10083):

    ---------- RSR.hs-boot ------------
    module RSR where
      data RSR
      eqRSR :: RSR -> RSR -> Bool

    ---------- SR.hs ------------
    module SR where
      import {-# SOURCE #-} RSR
      data SR = MkSR RSR
      eqSR (MkSR r1) (MkSR r2) = eqRSR r1 r2

    ---------- RSR.hs ------------
    module RSR where
      import SR
      data RSR = MkRSR SR -- deriving( Eq )
      eqRSR (MkRSR s1) (MkRSR s2) = (eqSR s1 s2)
      foo x y = not (eqRSR x y)

When compiling RSR we get this code

    RSR.eqRSR :: RSR -> RSR -> Bool
    RSR.eqRSR = \ (ds1 :: RSR.RSR) (ds2 :: RSR.RSR) ->
                case ds1 of _ { RSR.MkRSR s1 ->
                case ds2 of _ { RSR.MkRSR s2 ->
                SR.eqSR s1 s2 }}

    RSR.foo :: RSR -> RSR -> Bool
    RSR.foo = \ (x :: RSR) (y :: RSR) -> not (RSR.eqRSR x y)

Now, when optimising foo:
    Inline eqRSR (small, non-rec)
    Inline eqSR  (small, non-rec)
but the result of inlining eqSR from SR is another call to eqRSR, so
everything repeats.  Neither eqSR nor eqRSR are (apparently) loop
breakers.

Solution: when compiling RSR, add a NOINLINE pragma to every function
exported by the boot-file for RSR (if it exists).

ALAS: doing so makes the boostrappted GHC itself slower by 8% overall
      (on Trac #9872a-d, and T1969.  So I un-did this change, and
      parked it for now.  Sigh.
-}

tcValBinds :: TopLevelFlag
           -> [(RecFlag, LHsBinds Name)] -> [LSig Name]
           -> TcM thing
           -> TcM ([(RecFlag, LHsBinds TcId)], thing)

tcValBinds top_lvl binds sigs thing_inside
  = do  {  -- Typecheck the signature
        ; (poly_ids, sig_fn) <- tcExtendKindEnv2 patsyn_placeholder_kinds $
                                         -- See Note [Placeholder PatSyn kinds]
                                tcTySigs sigs

        ; _self_boot <- tcSelfBootInfo
        ; let prag_fn = mkPragEnv sigs (foldr (unionBags . snd) emptyBag binds)

-- -------  See Note [Inlining and hs-boot files] (change parked) --------
--              prag_fn | isTopLevel top_lvl   -- See Note [Inlining and hs-boot files]
--                      , SelfBoot { sb_ids = boot_id_names } <- self_boot
--                      = foldNameSet add_no_inl prag_fn1 boot_id_names
--                      | otherwise
--                      = prag_fn1
--              add_no_inl boot_id_name prag_fn
--                = extendPragEnv prag_fn (boot_id_name, no_inl_sig boot_id_name)
--              no_inl_sig name = L boot_loc (InlineSig (L boot_loc name) neverInlinePragma)
--              boot_loc = mkGeneralSrcSpan (fsLit "The hs-boot file for this module")

                -- Extend the envt right away with all the Ids
                -- declared with complete type signatures
                -- Do not extend the TcIdBinderStack; instead
                -- we extend it on a per-rhs basis in tcExtendForRhs
        ; tcExtendLetEnvIds top_lvl [(idName id, id) | id <- poly_ids] $ do
            { (binds', (extra_binds', thing)) <- tcBindGroups top_lvl sig_fn prag_fn binds $ do
                   { thing <- thing_inside
                     -- See Note [Pattern synonym builders don't yield dependencies]
                   ; patsyn_builders <- mapM tcPatSynBuilderBind patsyns
                   ; let extra_binds = [ (NonRecursive, builder) | builder <- patsyn_builders ]
                   ; return (extra_binds, thing) }
             ; return (binds' ++ extra_binds', thing) }}
  where
    patsyns = [psb | (_, lbinds) <- binds, L _ (PatSynBind psb) <- bagToList lbinds]
    patsyn_placeholder_kinds -- See Note [Placeholder PatSyn kinds]
      = [(name, placeholder_patsyn_tything)| PSB{ psb_id = L _ name } <- patsyns ]
    placeholder_patsyn_tything
      = AGlobal $ AConLike $ PatSynCon $ panic "fakePatSynCon"

------------------------
tcBindGroups :: TopLevelFlag -> TcSigFun -> TcPragEnv
             -> [(RecFlag, LHsBinds Name)] -> TcM thing
             -> TcM ([(RecFlag, LHsBinds TcId)], thing)
-- Typecheck a whole lot of value bindings,
-- one strongly-connected component at a time
-- Here a "strongly connected component" has the strightforward
-- meaning of a group of bindings that mention each other,
-- ignoring type signatures (that part comes later)

tcBindGroups _ _ _ [] thing_inside
  = do  { thing <- thing_inside
        ; return ([], thing) }

tcBindGroups top_lvl sig_fn prag_fn (group : groups) thing_inside
  = do  { (group', (groups', thing))
                <- tc_group top_lvl sig_fn prag_fn group $
                   tcBindGroups top_lvl sig_fn prag_fn groups thing_inside
        ; return (group' ++ groups', thing) }

------------------------
tc_group :: forall thing.
            TopLevelFlag -> TcSigFun -> TcPragEnv
         -> (RecFlag, LHsBinds Name) -> TcM thing
         -> TcM ([(RecFlag, LHsBinds TcId)], thing)

-- Typecheck one strongly-connected component of the original program.
-- We get a list of groups back, because there may
-- be specialisations etc as well

tc_group top_lvl sig_fn prag_fn (NonRecursive, binds) thing_inside
        -- A single non-recursive binding
        -- We want to keep non-recursive things non-recursive
        -- so that we desugar unlifted bindings correctly
  = do { let bind = case bagToList binds of
                 [bind] -> bind
                 []     -> panic "tc_group: empty list of binds"
                 _      -> panic "tc_group: NonRecursive binds is not a singleton bag"
       ; (bind', thing) <- tc_single top_lvl sig_fn prag_fn bind thing_inside
       ; return ( [(NonRecursive, bind')], thing) }

tc_group top_lvl sig_fn prag_fn (Recursive, binds) thing_inside
  =     -- To maximise polymorphism, we do a new
        -- strongly-connected-component analysis, this time omitting
        -- any references to variables with type signatures.
        -- (This used to be optional, but isn't now.)
    do  { traceTc "tc_group rec" (pprLHsBinds binds)
        ; when hasPatSyn $ recursivePatSynErr binds
        ; (binds1, thing) <- go sccs
        ; return ([(Recursive, binds1)], thing) }
                -- Rec them all together
  where
    hasPatSyn = anyBag (isPatSyn . unLoc) binds
    isPatSyn PatSynBind{} = True
    isPatSyn _ = False

    sccs :: [SCC (LHsBind Name)]
    sccs = stronglyConnCompFromEdgedVertices (mkEdges sig_fn binds)

    go :: [SCC (LHsBind Name)] -> TcM (LHsBinds TcId, thing)
    go (scc:sccs) = do  { (binds1, ids1) <- tc_scc scc
                        ; (binds2, thing) <- tcExtendLetEnv top_lvl ids1 $
                                             go sccs
                        ; return (binds1 `unionBags` binds2, thing) }
    go []         = do  { thing <- thing_inside; return (emptyBag, thing) }

    tc_scc (AcyclicSCC bind) = tc_sub_group NonRecursive [bind]
    tc_scc (CyclicSCC binds) = tc_sub_group Recursive    binds

    tc_sub_group = tcPolyBinds top_lvl sig_fn prag_fn Recursive

recursivePatSynErr :: OutputableBndr name => LHsBinds name -> TcM a
recursivePatSynErr binds
  = failWithTc $
    hang (ptext (sLit "Recursive pattern synonym definition with following bindings:"))
       2 (vcat $ map pprLBind . bagToList $ binds)
  where
    pprLoc loc  = parens (ptext (sLit "defined at") <+> ppr loc)
    pprLBind (L loc bind) = pprWithCommas ppr (collectHsBindBinders bind) <+>
                            pprLoc loc

tc_single :: forall thing.
            TopLevelFlag -> TcSigFun -> TcPragEnv
          -> LHsBind Name -> TcM thing
          -> TcM (LHsBinds TcId, thing)
tc_single _top_lvl sig_fn _prag_fn (L _ (PatSynBind psb@PSB{ psb_id = L _ name })) thing_inside
  = do { (pat_syn, aux_binds, tcg_env) <- tc_pat_syn_decl
       ; let tything = AConLike (PatSynCon pat_syn)
       ; thing <- setGblEnv tcg_env  $ tcExtendGlobalEnv [tything] thing_inside
       ; return (aux_binds, thing)
       }
  where
    tc_pat_syn_decl :: TcM (PatSyn, LHsBinds TcId, TcGblEnv)
    tc_pat_syn_decl = case sig_fn name of
        Nothing                 -> tcInferPatSynDecl psb
        Just (TcPatSynSig tpsi) -> tcCheckPatSynDecl psb tpsi
        Just                 _  -> panic "tc_single"

tc_single top_lvl sig_fn prag_fn lbind thing_inside
  = do { (binds1, ids) <- tcPolyBinds top_lvl sig_fn prag_fn
                                      NonRecursive NonRecursive
                                      [lbind]
       ; thing <- tcExtendLetEnv top_lvl ids thing_inside
       ; return (binds1, thing) }

------------------------
mkEdges :: TcSigFun -> LHsBinds Name -> [Node BKey (LHsBind Name)]

type BKey = Int -- Just number off the bindings

mkEdges sig_fn binds
  = [ (bind, key, [key | n <- nameSetElems (bind_fvs (unLoc bind)),
                         Just key <- [lookupNameEnv key_map n], no_sig n ])
    | (bind, key) <- keyd_binds
    ]
  where
    no_sig :: Name -> Bool
    no_sig n = noCompleteSig (sig_fn n)

    keyd_binds = bagToList binds `zip` [0::BKey ..]

    key_map :: NameEnv BKey     -- Which binding it comes from
    key_map = mkNameEnv [(bndr, key) | (L _ bind, key) <- keyd_binds
                                     , bndr <- collectHsBindBinders bind ]

------------------------
tcPolyBinds :: TopLevelFlag -> TcSigFun -> TcPragEnv
            -> RecFlag         -- Whether the group is really recursive
            -> RecFlag         -- Whether it's recursive after breaking
                               -- dependencies based on type signatures
            -> [LHsBind Name]  -- None are PatSynBind
            -> TcM (LHsBinds TcId, [TcId])

-- Typechecks a single bunch of values bindings all together,
-- and generalises them.  The bunch may be only part of a recursive
-- group, because we use type signatures to maximise polymorphism
--
-- Returns a list because the input may be a single non-recursive binding,
-- in which case the dependency order of the resulting bindings is
-- important.
--
-- Knows nothing about the scope of the bindings
-- None of the bindings are pattern synonyms

tcPolyBinds top_lvl sig_fn prag_fn rec_group rec_tc bind_list
  = setSrcSpan loc                              $
    recoverM (recoveryCode binder_names sig_fn) $ do
        -- Set up main recover; take advantage of any type sigs

    { traceTc "------------------------------------------------" Outputable.empty
    ; traceTc "Bindings for {" (ppr binder_names)
    ; dflags   <- getDynFlags
    ; type_env <- getLclTypeEnv
    ; let plan = decideGeneralisationPlan dflags type_env
                         binder_names bind_list sig_fn
    ; traceTc "Generalisation plan" (ppr plan)
    ; result@(tc_binds, poly_ids) <- case plan of
         NoGen              -> tcPolyNoGen rec_tc prag_fn sig_fn bind_list
         InferGen mn        -> tcPolyInfer rec_tc prag_fn sig_fn mn bind_list
         CheckGen lbind sig -> tcPolyCheck rec_tc prag_fn sig lbind

        -- Check whether strict bindings are ok
        -- These must be non-recursive etc, and are not generalised
        -- They desugar to a case expression in the end
    ; checkStrictBinds top_lvl rec_group bind_list tc_binds poly_ids
    ; traceTc "} End of bindings for" (vcat [ ppr binder_names, ppr rec_group
                                            , vcat [ppr id <+> ppr (idType id) | id <- poly_ids]
                                          ])

    ; return result }
  where
    binder_names = collectHsBindListBinders bind_list
    loc = foldr1 combineSrcSpans (map getLoc bind_list)
         -- The mbinds have been dependency analysed and
         -- may no longer be adjacent; so find the narrowest
         -- span that includes them all

------------------
tcPolyNoGen     -- No generalisation whatsoever
  :: RecFlag       -- Whether it's recursive after breaking
                   -- dependencies based on type signatures
  -> TcPragEnv -> TcSigFun
  -> [LHsBind Name]
  -> TcM (LHsBinds TcId, [TcId])

tcPolyNoGen rec_tc prag_fn tc_sig_fn bind_list
  = do { (binds', mono_infos) <- tcMonoBinds rec_tc tc_sig_fn
                                             (LetGblBndr prag_fn)
                                             bind_list
       ; mono_ids' <- mapM tc_mono_info mono_infos
       ; return (binds', mono_ids') }
  where
    tc_mono_info (name, _, mono_id)
      = do { mono_ty' <- zonkTcType (idType mono_id)
             -- Zonk, mainly to expose unboxed types to checkStrictBinds
           ; let mono_id' = setIdType mono_id mono_ty'
           ; _specs <- tcSpecPrags mono_id' (lookupPragEnv prag_fn name)
           ; return mono_id' }
           -- NB: tcPrags generates error messages for
           --     specialisation pragmas for non-overloaded sigs
           -- Indeed that is why we call it here!
           -- So we can safely ignore _specs

------------------
tcPolyCheck :: RecFlag       -- Whether it's recursive after breaking
                             -- dependencies based on type signatures
            -> TcPragEnv
            -> TcIdSigInfo
            -> LHsBind Name
            -> TcM (LHsBinds TcId, [TcId])
-- There is just one binding,
--   it binds a single variable,
--   it has a complete type signature,
tcPolyCheck rec_tc prag_fn
            sig@(TISI { sig_bndr  = CompleteSig poly_id
                      , sig_skols = skol_prs
                      , sig_theta = theta
                      , sig_tau   = tau
                      , sig_ctxt  = ctxt
                      , sig_loc   = loc })
            bind
  = do { ev_vars <- newEvVars theta
       ; let skol_info = SigSkol ctxt (mkPhiTy theta tau)
             prag_sigs = lookupPragEnv prag_fn name
             skol_tvs  = map snd skol_prs
                 -- Find the location of the original source type sig, if
                 -- there is was one.  This will appear in messages like
                 -- "type variable x is bound by .. at <loc>"
             name = idName poly_id
       ; (ev_binds, (binds', [mono_info]))
            <- setSrcSpan loc $
               checkConstraints skol_info skol_tvs ev_vars $
               tcMonoBinds rec_tc (\_ -> Just (TcIdSig sig)) LetLclBndr [bind]

       ; spec_prags <- tcSpecPrags poly_id prag_sigs
       ; poly_id    <- addInlinePrags poly_id prag_sigs

       ; let (_, _, mono_id) = mono_info
             export = ABE { abe_wrap = idHsWrapper
                          , abe_poly = poly_id
                          , abe_mono = mono_id
                          , abe_prags = SpecPrags spec_prags }
             abs_bind = L loc $ AbsBinds
                        { abs_tvs = skol_tvs
                        , abs_ev_vars = ev_vars, abs_ev_binds = [ev_binds]
                        , abs_exports = [export], abs_binds = binds' }
       ; return (unitBag abs_bind, [poly_id]) }

tcPolyCheck _rec_tc _prag_fn sig _bind
  = pprPanic "tcPolyCheck" (ppr sig)

------------------
tcPolyInfer
  :: RecFlag       -- Whether it's recursive after breaking
                   -- dependencies based on type signatures
  -> TcPragEnv -> TcSigFun
  -> Bool         -- True <=> apply the monomorphism restriction
  -> [LHsBind Name]
  -> TcM (LHsBinds TcId, [TcId])
tcPolyInfer rec_tc prag_fn tc_sig_fn mono bind_list
  = do { (tclvl, wanted, (binds', mono_infos))
             <- pushLevelAndCaptureConstraints  $
                tcMonoBinds rec_tc tc_sig_fn LetLclBndr bind_list

       ; let name_taus = [(name, idType mono_id) | (name, _, mono_id) <- mono_infos]
             sigs      = [ sig | (_, Just sig, _) <- mono_infos ]
       ; traceTc "simplifyInfer call" (ppr tclvl $$ ppr name_taus $$ ppr wanted)
       ; (qtvs, givens, ev_binds)
                 <- simplifyInfer tclvl mono sigs name_taus wanted

       ; let inferred_theta = map evVarPred givens
       ; exports <- checkNoErrs $
                    mapM (mkExport prag_fn qtvs inferred_theta) mono_infos

       ; loc <- getSrcSpanM
       ; let poly_ids = map abe_poly exports
             abs_bind = L loc $
                        AbsBinds { abs_tvs = qtvs
                                 , abs_ev_vars = givens, abs_ev_binds = [ev_binds]
                                 , abs_exports = exports, abs_binds = binds' }

       ; traceTc "Binding:" (ppr (poly_ids `zip` map idType poly_ids))
       ; return (unitBag abs_bind, poly_ids) }
         -- poly_ids are guaranteed zonked by mkExport

--------------
mkExport :: TcPragEnv
         -> [TyVar] -> TcThetaType      -- Both already zonked
         -> MonoBindInfo
         -> TcM (ABExport Id)
-- Only called for generalisation plan IferGen, not by CheckGen or NoGen
--
-- mkExport generates exports with
--      zonked type variables,
--      zonked poly_ids
-- The former is just because no further unifications will change
-- the quantified type variables, so we can fix their final form
-- right now.
-- The latter is needed because the poly_ids are used to extend the
-- type environment; see the invariant on TcEnv.tcExtendIdEnv

-- Pre-condition: the qtvs and theta are already zonked

mkExport prag_fn qtvs theta (poly_name, mb_sig, mono_id)
  = do  { mono_ty  <- zonkTcType (idType mono_id)
        ; (poly_id, inferred) <- case mb_sig of
              Just sig | Just poly_id <- completeIdSigPolyId_maybe sig
                       -> return (poly_id, False)
              _other   -> do { poly_id <- checkNoErrs $
                                          mkInferredPolyId qtvs theta
                                             poly_name mb_sig mono_ty
                             ; return (poly_id, True) }
              -- The checkNoErrors ensures that if the type is ambiguous
              -- we don't carry on to the impedence matching, and generate
              -- a duplicate ambiguity error

        -- NB: poly_id has a zonked type
        ; poly_id <- addInlinePrags poly_id prag_sigs
        ; spec_prags <- tcSpecPrags poly_id prag_sigs
                -- tcPrags requires a zonked poly_id

        -- See Note [Impedence matching]
        -- NB: we have already done checkValidType on the type
        --     for a complete sig, when we checked the sig;
        --     otherwise in mkInferredPolyIe
        ; let sel_poly_ty = mkSigmaTy qtvs theta mono_ty
              poly_ty     = idType poly_id
        ; wrap <- if sel_poly_ty `eqType` poly_ty
                  then return idHsWrapper  -- Fast path; also avoids complaint when we infer
                                           -- an ambiguouse type and have AllowAmbiguousType
                                           -- e..g infer  x :: forall a. F a -> Int
                  else addErrCtxtM (mk_bind_msg inferred True poly_name poly_ty) $
                       tcSubType_NC sig_ctxt sel_poly_ty poly_ty
        ; return (ABE { abe_wrap = wrap
                        -- abe_wrap :: idType poly_id ~ (forall qtvs. theta => mono_ty)
                      , abe_poly = poly_id
                      , abe_mono = mono_id
                      , abe_prags = SpecPrags spec_prags}) }
  where
    prag_sigs = lookupPragEnv prag_fn poly_name
    sig_ctxt  = InfSigCtxt poly_name



mkInferredPolyId :: [TyVar] -> TcThetaType
                 -> Name -> Maybe TcIdSigInfo -> TcType
                 -> TcM TcId
mkInferredPolyId qtvs inferred_theta poly_name mb_sig mono_ty
  = do { fam_envs <- tcGetFamInstEnvs
       ; let (_co, mono_ty') = normaliseType fam_envs Nominal mono_ty
               -- Unification may not have normalised the type,
               -- (see Note [Lazy flattening] in TcFlatten) so do it
               -- here to make it as uncomplicated as possible.
               -- Example: f :: [F Int] -> Bool
               -- should be rewritten to f :: [Char] -> Bool, if possible
               --
               -- We can discard the coercion _co, becuase we'll reconstruct
               -- it in the call to tcSubType below

       ; (my_tvs, theta') <- chooseInferredQuantifiers
                                inferred_theta (tyVarsOfType mono_ty') mb_sig

       ; let qtvs' = filter (`elemVarSet` my_tvs) qtvs   -- Maintain original order
       ; let inferred_poly_ty = mkSigmaTy qtvs' theta' mono_ty'
             msg = mk_bind_msg True False poly_name inferred_poly_ty

       ; traceTc "mkInferredPolyId" (vcat [ppr poly_name, ppr qtvs, ppr my_tvs, ppr theta', ppr inferred_poly_ty])
       ; addErrCtxtM msg $
         checkValidType (InfSigCtxt poly_name) inferred_poly_ty

       ; return (mkLocalId poly_name inferred_poly_ty) }


chooseInferredQuantifiers :: TcThetaType -> TcTyVarSet -> Maybe TcIdSigInfo
                          -> TcM (TcTyVarSet, TcThetaType)
chooseInferredQuantifiers inferred_theta tau_tvs Nothing
  = do { let free_tvs = closeOverKinds (growThetaTyVars inferred_theta tau_tvs)
                        -- Include kind variables!  Trac #7916

       ; my_theta <- pickQuantifiablePreds free_tvs inferred_theta
       ; return (free_tvs, my_theta) }

chooseInferredQuantifiers inferred_theta tau_tvs
                          (Just (TISI { sig_bndr = bndr_info
                                      , sig_ctxt = ctxt
                                      , sig_theta = annotated_theta }))
  | PartialSig { sig_cts = extra } <- bndr_info
  , Nothing <- extra
  = do { annotated_theta <- zonkTcThetaType annotated_theta
       ; let free_tvs = closeOverKinds (tyVarsOfTypes annotated_theta
                                        `unionVarSet` tau_tvs)
       ; traceTc "ciq" (vcat [ ppr bndr_info, ppr annotated_theta, ppr free_tvs])
       ; return (free_tvs, annotated_theta) }

  | PartialSig { sig_cts = extra } <- bndr_info
  , Just loc <- extra
  = do { annotated_theta <- zonkTcThetaType annotated_theta
       ; let free_tvs = closeOverKinds (tyVarsOfTypes annotated_theta
                                        `unionVarSet` tau_tvs)
       ; my_theta <- pickQuantifiablePreds free_tvs inferred_theta

       -- | Report the inferred constraints for an extra-constraints wildcard/hole as
       -- an error message, unless the PartialTypeSignatures flag is enabled. In this
       -- case, the extra inferred constraints are accepted without complaining.
       -- Returns the annotated constraints combined with the inferred constraints.
       ; let inferred_diff = minusList my_theta annotated_theta
             final_theta   = annotated_theta ++ inferred_diff
       ; partial_sigs      <- xoptM Opt_PartialTypeSignatures
       ; warn_partial_sigs <- woptM Opt_WarnPartialTypeSignatures
       ; msg <- mkLongErrAt loc (mk_msg inferred_diff partial_sigs) empty
       ; traceTc "completeTheta" $
            vcat [ ppr bndr_info
                 , ppr annotated_theta, ppr inferred_theta
                 , ppr inferred_diff ]
       ; case partial_sigs of
           True | warn_partial_sigs -> reportWarning msg
                | otherwise         -> return ()
           False                    -> reportError msg

       ; return (free_tvs, final_theta) }

  | otherwise = pprPanic "chooseInferredQuantifiers" (ppr bndr_info)

  where
    pts_hint = text "To use the inferred type, enable PartialTypeSignatures"
    mk_msg inferred_diff suppress_hint
       = vcat [ hang ((text "Found constraint wildcard") <+> quotes (char '_'))
                   2 (text "standing for") <+> quotes (pprTheta inferred_diff)
              , if suppress_hint then empty else pts_hint
              , typeSigCtxt ctxt bndr_info ]


mk_bind_msg :: Bool -> Bool -> Name -> TcType -> TidyEnv -> TcM (TidyEnv, SDoc)
mk_bind_msg inferred want_ambig poly_name poly_ty tidy_env
 = do { (tidy_env', tidy_ty) <- zonkTidyTcType tidy_env poly_ty
      ; return (tidy_env', mk_msg tidy_ty) }
 where
   mk_msg ty = vcat [ ptext (sLit "When checking that") <+> quotes (ppr poly_name)
                      <+> ptext (sLit "has the") <+> what <+> ptext (sLit "type")
                    , nest 2 (ppr poly_name <+> dcolon <+> ppr ty)
                    , ppWhen want_ambig $
                      ptext (sLit "Probable cause: the inferred type is ambiguous") ]
   what | inferred  = ptext (sLit "inferred")
        | otherwise = ptext (sLit "specified")

{-
Note [Partial type signatures and generalisation]
~~~~~~~~~~~~~~~~~~~~~~~~~~~~~~~~~~~~~~~~~~~~~~~~~
When we have a partial type signature, like
   f :: _ -> Int
then we *always* use the InferGen plan, and hence tcPolyInfer.
We do this even for a local binding with -XMonoLocalBinds.
Reasons:
  * The TcSigInfo for 'f' has a unification variable for the '_',
    whose TcLevel is one level deeper than the current level.
    (See pushTcLevelM in tcTySig.)  But NoGen doesn't increase
    the TcLevel like InferGen, so we lose the level invariant.

  * The signature might be   f :: forall a. _ -> a
    so it really is polymorphic.  It's not clear what it would
    mean to use NoGen on this, and indeed the ASSERT in tcLhs,
    in the (Just sig) case, checks that if there is a signature
    then we are using LetLclBndr, and hence a nested AbsBinds with
    increased TcLevel

It might be possible to fix these difficulties somehow, but there
doesn't seem much point.  Indeed, adding a partial type signature is a
way to get per-binding inferred generalisation.

Note [Validity of inferred types]
~~~~~~~~~~~~~~~~~~~~~~~~~~~~~~~~~
We need to check inferred type for validity, in case it uses language
extensions that are not turned on.  The principle is that if the user
simply adds the inferred type to the program source, it'll compile fine.
See #8883.

Examples that might fail:
 - an inferred theta that requires type equalities e.g. (F a ~ G b)
                                or multi-parameter type classes
 - an inferred type that includes unboxed tuples

However we don't do the ambiguity check (checkValidType omits it for
InfSigCtxt) because the impedance-matching stage, which follows
immediately, will do it and we don't want two error messages.
Moreover, because of the impedance matching stage, the ambiguity-check
suggestion of -XAllowAmbiguiousTypes will not work.


Note [Impedence matching]
~~~~~~~~~~~~~~~~~~~~~~~~~
Consider
   f 0 x = x
   f n x = g [] (not x)

   g [] y = f 10 y
   g _  y = f 9  y

After typechecking we'll get
  f_mono_ty :: a -> Bool -> Bool
  g_mono_ty :: [b] -> Bool -> Bool
with constraints
  (Eq a, Num a)

Note that f is polymorphic in 'a' and g in 'b'; and these are not linked.
The types we really want for f and g are
   f :: forall a. (Eq a, Num a) => a -> Bool -> Bool
   g :: forall b. [b] -> Bool -> Bool

We can get these by "impedance matching":
   tuple :: forall a b. (Eq a, Num a) => (a -> Bool -> Bool, [b] -> Bool -> Bool)
   tuple a b d1 d1 = let ...bind f_mono, g_mono in (f_mono, g_mono)

   f a d1 d2 = case tuple a Any d1 d2 of (f, g) -> f
   g b = case tuple Integer b dEqInteger dNumInteger of (f,g) -> g

Suppose the shared quantified tyvars are qtvs and constraints theta.
Then we want to check that
   f's final inferred polytype is more polymorphic than
      forall qtvs. theta => f_mono_ty
and the proof is the impedance matcher.

Notice that the impedance matcher may do defaulting.  See Trac #7173.

It also cleverly does an ambiguity check; for example, rejecting
   f :: F a -> a
where F is a non-injective type function.
-}

--------------
-- If typechecking the binds fails, then return with each
-- signature-less binder given type (forall a.a), to minimise
-- subsequent error messages
recoveryCode :: [Name] -> TcSigFun -> TcM (LHsBinds TcId, [Id])
recoveryCode binder_names sig_fn
  = do  { traceTc "tcBindsWithSigs: error recovery" (ppr binder_names)
        ; let poly_ids = map mk_dummy binder_names
        ; return (emptyBag, poly_ids) }
  where
    mk_dummy name
      | Just sig <- sig_fn name
      , Just poly_id <- completeSigPolyId_maybe sig
      = poly_id
      | otherwise
      = mkLocalId name forall_a_a

forall_a_a :: TcType
forall_a_a = mkForAllTy openAlphaTyVar (mkTyVarTy openAlphaTyVar)


{- *********************************************************************
*                                                                      *
                   Pragmas, including SPECIALISE
*                                                                      *
************************************************************************

Note [Handling SPECIALISE pragmas]
~~~~~~~~~~~~~~~~~~~~~~~~~~~~~~~~~~
The basic idea is this:

   f:: Num a => a -> b -> a
   {-# SPECIALISE foo :: Int -> b -> Int #-}

We check that
   (forall a. Num a => a -> a)
      is more polymorphic than
   Int -> Int
(for which we could use tcSubType, but see below), generating a HsWrapper
to connect the two, something like
      wrap = /\b. <hole> Int b dNumInt
This wrapper is put in the TcSpecPrag, in the ABExport record of
the AbsBinds.


        f :: (Eq a, Ix b) => a -> b -> Bool
        {-# SPECIALISE f :: (Ix p, Ix q) => Int -> (p,q) -> Bool #-}
        f = <poly_rhs>

From this the typechecker generates

    AbsBinds [ab] [d1,d2] [([ab], f, f_mono, prags)] binds

    SpecPrag (wrap_fn :: forall a b. (Eq a, Ix b) => XXX
                      -> forall p q. (Ix p, Ix q) => XXX[ Int/a, (p,q)/b ])

From these we generate:

    Rule:       forall p, q, (dp:Ix p), (dq:Ix q).
                    f Int (p,q) dInt ($dfInPair dp dq) = f_spec p q dp dq

    Spec bind:  f_spec = wrap_fn <poly_rhs>

Note that

  * The LHS of the rule may mention dictionary *expressions* (eg
    $dfIxPair dp dq), and that is essential because the dp, dq are
    needed on the RHS.

  * The RHS of f_spec, <poly_rhs> has a *copy* of 'binds', so that it
    can fully specialise it.



From the TcSpecPrag, in DsBinds we generate a binding for f_spec and a RULE:

   f_spec :: Int -> b -> Int
   f_spec = wrap<f rhs>

   RULE: forall b (d:Num b). f b d = f_spec b

The RULE is generated by taking apart the HsWrapper, which is a little
delicate, but works.

Some wrinkles

1. We don't use full-on tcSubType, because that does co and contra
   variance and that in turn will generate too complex a LHS for the
   RULE.  So we use a single invocation of deeplySkolemise /
   deeplyInstantiate in tcSpecWrapper.  (Actually I think that even
   the "deeply" stuff may be too much, because it introduces lambdas,
   though I think it can be made to work without too much trouble.)

2. We need to take care with type families (Trac #5821).  Consider
      type instance F Int = Bool
      f :: Num a => a -> F a
      {-# SPECIALISE foo :: Int -> Bool #-}

  We *could* try to generate an f_spec with precisely the declared type:
      f_spec :: Int -> Bool
      f_spec = <f rhs> Int dNumInt |> co

      RULE: forall d. f Int d = f_spec |> sym co

  but the 'co' and 'sym co' are (a) playing no useful role, and (b) are
  hard to generate.  At all costs we must avoid this:
      RULE: forall d. f Int d |> co = f_spec
  because the LHS will never match (indeed it's rejected in
  decomposeRuleLhs).

  So we simply do this:
    - Generate a constraint to check that the specialised type (after
      skolemiseation) is equal to the instantiated function type.
    - But *discard* the evidence (coercion) for that constraint,
      so that we ultimately generate the simpler code
          f_spec :: Int -> F Int
          f_spec = <f rhs> Int dNumInt

          RULE: forall d. f Int d = f_spec
      You can see this discarding happening in

3. Note that the HsWrapper can transform *any* function with the right
   type prefix
       forall ab. (Eq a, Ix b) => XXX
   regardless of XXX.  It's sort of polymorphic in XXX.  This is
   useful: we use the same wrapper to transform each of the class ops, as
   well as the dict.  That's what goes on in TcInstDcls.mk_meth_spec_prags
-}

mkPragEnv :: [LSig Name] -> LHsBinds Name -> TcPragEnv
mkPragEnv sigs binds
  = foldl extendPragEnv emptyNameEnv prs
  where
    prs = mapMaybe get_sig sigs

    get_sig :: LSig Name -> Maybe (Name, LSig Name)
    get_sig (L l (SpecSig lnm@(L _ nm) ty inl)) = Just (nm, L l $ SpecSig   lnm ty (add_arity nm inl))
    get_sig (L l (InlineSig lnm@(L _ nm) inl))  = Just (nm, L l $ InlineSig lnm    (add_arity nm inl))
    get_sig _                                   = Nothing

    add_arity n inl_prag   -- Adjust inl_sat field to match visible arity of function
      | Inline <- inl_inline inl_prag
        -- add arity only for real INLINE pragmas, not INLINABLE
      = case lookupNameEnv ar_env n of
          Just ar -> inl_prag { inl_sat = Just ar }
          Nothing -> WARN( True, ptext (sLit "mkPragEnv no arity") <+> ppr n )
                     -- There really should be a binding for every INLINE pragma
                     inl_prag
      | otherwise
      = inl_prag

    -- ar_env maps a local to the arity of its definition
    ar_env :: NameEnv Arity
    ar_env = foldrBag lhsBindArity emptyNameEnv binds

extendPragEnv :: TcPragEnv -> (Name, LSig Name) -> TcPragEnv
extendPragEnv prag_fn (n, sig) = extendNameEnv_Acc (:) singleton prag_fn n sig

lhsBindArity :: LHsBind Name -> NameEnv Arity -> NameEnv Arity
lhsBindArity (L _ (FunBind { fun_id = id, fun_matches = ms })) env
  = extendNameEnv env (unLoc id) (matchGroupArity ms)
lhsBindArity _ env = env        -- PatBind/VarBind

------------------
tcSpecPrags :: Id -> [LSig Name]
            -> TcM [LTcSpecPrag]
-- Add INLINE and SPECIALSE pragmas
--    INLINE prags are added to the (polymorphic) Id directly
--    SPECIALISE prags are passed to the desugarer via TcSpecPrags
-- Pre-condition: the poly_id is zonked
-- Reason: required by tcSubExp
tcSpecPrags poly_id prag_sigs
  = do { traceTc "tcSpecPrags" (ppr poly_id <+> ppr spec_sigs)
       ; unless (null bad_sigs) warn_discarded_sigs
       ; pss <- mapAndRecoverM (wrapLocM (tcSpecPrag poly_id)) spec_sigs
       ; return $ concatMap (\(L l ps) -> map (L l) ps) pss }
  where
    spec_sigs = filter isSpecLSig prag_sigs
    bad_sigs  = filter is_bad_sig prag_sigs
    is_bad_sig s = not (isSpecLSig s || isInlineLSig s)

    warn_discarded_sigs
      = addWarnTc (hang (ptext (sLit "Discarding unexpected pragmas for") <+> ppr poly_id)
                      2 (vcat (map (ppr . getLoc) bad_sigs)))

--------------
tcSpecPrag :: TcId -> Sig Name -> TcM [TcSpecPrag]
tcSpecPrag poly_id prag@(SpecSig fun_name hs_tys inl)
-- See Note [Handling SPECIALISE pragmas]
--
-- The Name fun_name in the SpecSig may not be the same as that of the poly_id
-- Example: SPECIALISE for a class method: the Name in the SpecSig is
--          for the selector Id, but the poly_id is something like $cop
-- However we want to use fun_name in the error message, since that is
-- what the user wrote (Trac #8537)
  = addErrCtxt (spec_ctxt prag) $
    do  { warnIf (not (isOverloadedTy poly_ty || isInlinePragma inl))
                 (ptext (sLit "SPECIALISE pragma for non-overloaded function")
                  <+> quotes (ppr fun_name))
                  -- Note [SPECIALISE pragmas]
        ; spec_prags <- mapM tc_one hs_tys
        ; traceTc "tcSpecPrag" (ppr poly_id $$ nest 2 (vcat (map ppr spec_prags)))
        ; return spec_prags }
  where
    name      = idName poly_id
    poly_ty   = idType poly_id
    spec_ctxt prag = hang (ptext (sLit "In the SPECIALISE pragma")) 2 (ppr prag)

    tc_one hs_ty
      = do { spec_ty <- tcHsSigType   (FunSigCtxt name False) hs_ty
           ; wrap    <- tcSpecWrapper (FunSigCtxt name True)  poly_ty spec_ty
           ; return (SpecPrag poly_id wrap inl) }

tcSpecPrag _ prag = pprPanic "tcSpecPrag" (ppr prag)

--------------
tcSpecWrapper :: UserTypeCtxt -> TcType -> TcType -> TcM HsWrapper
-- A simpler variant of tcSubType, used for SPECIALISE pragmas
-- See Note [Handling SPECIALISE pragmas], wrinkle 1
tcSpecWrapper ctxt poly_ty spec_ty
  = do { (sk_wrap, inst_wrap)
               <- tcGen ctxt spec_ty $ \ _ spec_tau ->
                  do { (inst_wrap, tau) <- deeplyInstantiate orig poly_ty
                     ; _ <- unifyType spec_tau tau
                            -- Deliberately ignore the evidence
                            -- See Note [Handling SPECIALISE pragmas],
                            --   wrinkle (2)
                     ; return inst_wrap }
       ; return (sk_wrap <.> inst_wrap) }
  where
    orig = SpecPragOrigin ctxt

--------------
tcImpPrags :: [LSig Name] -> TcM [LTcSpecPrag]
-- SPECIALISE pragmas for imported things
tcImpPrags prags
  = do { this_mod <- getModule
       ; dflags <- getDynFlags
       ; if (not_specialising dflags) then
            return []
         else do
            { pss <- mapAndRecoverM (wrapLocM tcImpSpec)
                     [L loc (name,prag)
                               | (L loc prag@(SpecSig (L _ name) _ _)) <- prags
                               , not (nameIsLocalOrFrom this_mod name) ]
            ; return $ concatMap (\(L l ps) -> map (L l) ps) pss } }
  where
    -- Ignore SPECIALISE pragmas for imported things
    -- when we aren't specialising, or when we aren't generating
    -- code.  The latter happens when Haddocking the base library;
    -- we don't wnat complaints about lack of INLINABLE pragmas
    not_specialising dflags
      | not (gopt Opt_Specialise dflags) = True
      | otherwise = case hscTarget dflags of
                      HscNothing -> True
                      HscInterpreted -> True
                      _other         -> False

tcImpSpec :: (Name, Sig Name) -> TcM [TcSpecPrag]
tcImpSpec (name, prag)
 = do { id <- tcLookupId name
      ; unless (isAnyInlinePragma (idInlinePragma id))
               (addWarnTc (impSpecErr name))
      ; tcSpecPrag id prag }

impSpecErr :: Name -> SDoc
impSpecErr name
  = hang (ptext (sLit "You cannot SPECIALISE") <+> quotes (ppr name))
       2 (vcat [ ptext (sLit "because its definition has no INLINE/INLINABLE pragma")
               , parens $ sep
                   [ ptext (sLit "or its defining module") <+> quotes (ppr mod)
                   , ptext (sLit "was compiled without -O")]])
  where
    mod = nameModule name


{- *********************************************************************
*                                                                      *
                         Vectorisation
*                                                                      *
********************************************************************* -}

tcVectDecls :: [LVectDecl Name] -> TcM ([LVectDecl TcId])
tcVectDecls decls
  = do { decls' <- mapM (wrapLocM tcVect) decls
       ; let ids  = [lvectDeclName decl | decl <- decls', not $ lvectInstDecl decl]
             dups = findDupsEq (==) ids
       ; mapM_ reportVectDups dups
       ; traceTcConstraints "End of tcVectDecls"
       ; return decls'
       }
  where
    reportVectDups (first:_second:_more)
      = addErrAt (getSrcSpan first) $
          ptext (sLit "Duplicate vectorisation declarations for") <+> ppr first
    reportVectDups _ = return ()

--------------
tcVect :: VectDecl Name -> TcM (VectDecl TcId)
-- FIXME: We can't typecheck the expression of a vectorisation declaration against the vectorised
--   type of the original definition as this requires internals of the vectoriser not available
--   during type checking.  Instead, constrain the rhs of a vectorisation declaration to be a single
--   identifier (this is checked in 'rnHsVectDecl').  Fix this by enabling the use of 'vectType'
--   from the vectoriser here.
tcVect (HsVect s name rhs)
  = addErrCtxt (vectCtxt name) $
    do { var <- wrapLocM tcLookupId name
       ; let L rhs_loc (HsVar rhs_var_name) = rhs
       ; rhs_id <- tcLookupId rhs_var_name
       ; return $ HsVect s var (L rhs_loc (HsVar rhs_id))
       }

{- OLD CODE:
         -- turn the vectorisation declaration into a single non-recursive binding
       ; let bind    = L loc $ mkTopFunBind name [mkSimpleMatch [] rhs]
             sigFun  = const Nothing
             pragFun = emptyPragEnv

         -- perform type inference (including generalisation)
       ; (binds, [id'], _) <- tcPolyInfer False True sigFun pragFun NonRecursive [bind]

       ; traceTc "tcVect inferred type" $ ppr (varType id')
       ; traceTc "tcVect bindings"      $ ppr binds

         -- add all bindings, including the type variable and dictionary bindings produced by type
         -- generalisation to the right-hand side of the vectorisation declaration
       ; let [AbsBinds tvs evs _ evBinds actualBinds] = (map unLoc . bagToList) binds
       ; let [bind']                                  = bagToList actualBinds
             MatchGroup
               [L _ (Match _ _ (GRHSs [L _ (GRHS _ rhs')] _))]
               _                                      = (fun_matches . unLoc) bind'
             rhsWrapped                               = mkHsLams tvs evs (mkHsDictLet evBinds rhs')

        -- We return the type-checked 'Id', to propagate the inferred signature
        -- to the vectoriser - see "Note [Typechecked vectorisation pragmas]" in HsDecls
       ; return $ HsVect (L loc id') (Just rhsWrapped)
       }
 -}
tcVect (HsNoVect s name)
  = addErrCtxt (vectCtxt name) $
    do { var <- wrapLocM tcLookupId name
       ; return $ HsNoVect s var
       }
tcVect (HsVectTypeIn _ isScalar lname rhs_name)
  = addErrCtxt (vectCtxt lname) $
    do { tycon <- tcLookupLocatedTyCon lname
       ; checkTc (   not isScalar             -- either    we have a non-SCALAR declaration
                 || isJust rhs_name           -- or        we explicitly provide a vectorised type
                 || tyConArity tycon == 0     -- otherwise the type constructor must be nullary
                 )
                 scalarTyConMustBeNullary

       ; rhs_tycon <- fmapMaybeM (tcLookupTyCon . unLoc) rhs_name
       ; return $ HsVectTypeOut isScalar tycon rhs_tycon
       }
tcVect (HsVectTypeOut _ _ _)
  = panic "TcBinds.tcVect: Unexpected 'HsVectTypeOut'"
tcVect (HsVectClassIn _ lname)
  = addErrCtxt (vectCtxt lname) $
    do { cls <- tcLookupLocatedClass lname
       ; return $ HsVectClassOut cls
       }
tcVect (HsVectClassOut _)
  = panic "TcBinds.tcVect: Unexpected 'HsVectClassOut'"
tcVect (HsVectInstIn linstTy)
  = addErrCtxt (vectCtxt linstTy) $
    do { (cls, tys) <- tcHsVectInst linstTy
       ; inst       <- tcLookupInstance cls tys
       ; return $ HsVectInstOut inst
       }
tcVect (HsVectInstOut _)
  = panic "TcBinds.tcVect: Unexpected 'HsVectInstOut'"

vectCtxt :: Outputable thing => thing -> SDoc
vectCtxt thing = ptext (sLit "When checking the vectorisation declaration for") <+> ppr thing

scalarTyConMustBeNullary :: MsgDoc
scalarTyConMustBeNullary = ptext (sLit "VECTORISE SCALAR type constructor must be nullary")

{-
Note [SPECIALISE pragmas]
~~~~~~~~~~~~~~~~~~~~~~~~~
There is no point in a SPECIALISE pragma for a non-overloaded function:
   reverse :: [a] -> [a]
   {-# SPECIALISE reverse :: [Int] -> [Int] #-}

But SPECIALISE INLINE *can* make sense for GADTS:
   data Arr e where
     ArrInt :: !Int -> ByteArray# -> Arr Int
     ArrPair :: !Int -> Arr e1 -> Arr e2 -> Arr (e1, e2)

   (!:) :: Arr e -> Int -> e
   {-# SPECIALISE INLINE (!:) :: Arr Int -> Int -> Int #-}
   {-# SPECIALISE INLINE (!:) :: Arr (a, b) -> Int -> (a, b) #-}
   (ArrInt _ ba)     !: (I# i) = I# (indexIntArray# ba i)
   (ArrPair _ a1 a2) !: i      = (a1 !: i, a2 !: i)

When (!:) is specialised it becomes non-recursive, and can usefully
be inlined.  Scary!  So we only warn for SPECIALISE *without* INLINE
for a non-overloaded function.

************************************************************************
*                                                                      *
                         tcMonoBinds
*                                                                      *
************************************************************************

@tcMonoBinds@ deals with a perhaps-recursive group of HsBinds.
The signatures have been dealt with already.

Note [Pattern bindings]
~~~~~~~~~~~~~~~~~~~~~~~
The rule for typing pattern bindings is this:

    ..sigs..
    p = e

where 'p' binds v1..vn, and 'e' may mention v1..vn,
typechecks exactly like

    ..sigs..
    x = e       -- Inferred type
    v1 = case x of p -> v1
    ..
    vn = case x of p -> vn

Note that
    (f :: forall a. a -> a) = id
should not typecheck because
       case id of { (f :: forall a. a->a) -> f }
will not typecheck.
-}

tcMonoBinds :: RecFlag  -- Whether the binding is recursive for typechecking purposes
                        -- i.e. the binders are mentioned in their RHSs, and
                        --      we are not rescued by a type signature
            -> TcSigFun -> LetBndrSpec
            -> [LHsBind Name]
            -> TcM (LHsBinds TcId, [MonoBindInfo])

tcMonoBinds is_rec sig_fn no_gen
           [ L b_loc (FunBind { fun_id = L nm_loc name, fun_infix = inf,
                                fun_matches = matches, bind_fvs = fvs })]
                             -- Single function binding,
  | NonRecursive <- is_rec   -- ...binder isn't mentioned in RHS
  , Nothing <- sig_fn name   -- ...with no type signature
  =     -- In this very special case we infer the type of the
        -- right hand side first (it may have a higher-rank type)
        -- and *then* make the monomorphic Id for the LHS
        -- e.g.         f = \(x::forall a. a->a) -> <body>
        --      We want to infer a higher-rank type for f
    setSrcSpan b_loc    $
    do  { rhs_ty  <- newFlexiTyVarTy openTypeKind
        ; mono_id <- newNoSigLetBndr no_gen name rhs_ty
        ; (co_fn, matches') <- tcExtendIdBndrs [TcIdBndr mono_id NotTopLevel] $
                                 -- We extend the error context even for a non-recursive
                                 -- function so that in type error messages we show the
                                 -- type of the thing whose rhs we are type checking
                               do { lvl <- getTcLevel
                                  ; traceTc "tcMonoBinds 1" (ppr name <+> ppr lvl)
                                  ; tcMatchesFun name inf matches rhs_ty }

        ; return (unitBag $ L b_loc $
                     FunBind { fun_id = L nm_loc mono_id, fun_infix = inf,
                               fun_matches = matches', bind_fvs = fvs,
                               fun_co_fn = co_fn, fun_tick = [] },
                  [(name, Nothing, mono_id)]) }

tcMonoBinds _ sig_fn no_gen binds
  = do  { tc_binds <- mapM (wrapLocM (tcLhs sig_fn no_gen)) binds

        -- Bring the monomorphic Ids, into scope for the RHSs
        ; let mono_info  = getMonoBindInfo tc_binds
              rhs_id_env = [(name, mono_id) | (name, mb_sig, mono_id) <- mono_info
                                            , case mb_sig of
                                                Just sig -> isPartialSig sig
                                                Nothing  -> True ]
                    -- A monomorphic binding for each term variable that lacks
                    -- a type sig.  (Ones with a sig are already in scope.)

        ; traceTc "tcMonoBinds" $ vcat [ ppr n <+> ppr id <+> ppr (idType id)
                                       | (n,id) <- rhs_id_env]
        ; binds' <- tcExtendLetEnvIds NotTopLevel rhs_id_env $
                    mapM (wrapLocM tcRhs) tc_binds
        ; return (listToBag binds', mono_info) }

------------------------
-- tcLhs typechecks the LHS of the bindings, to construct the environment in which
-- we typecheck the RHSs.  Basically what we are doing is this: for each binder:
--      if there's a signature for it, use the instantiated signature type
--      otherwise invent a type variable
-- You see that quite directly in the FunBind case.
--
-- But there's a complication for pattern bindings:
--      data T = MkT (forall a. a->a)
--      MkT f = e
-- Here we can guess a type variable for the entire LHS (which will be refined to T)
-- but we want to get (f::forall a. a->a) as the RHS environment.
-- The simplest way to do this is to typecheck the pattern, and then look up the
-- bound mono-ids.  Then we want to retain the typechecked pattern to avoid re-doing
-- it; hence the TcMonoBind data type in which the LHS is done but the RHS isn't

data TcMonoBind         -- Half completed; LHS done, RHS not done
  = TcFunBind  MonoBindInfo  SrcSpan Bool (MatchGroup Name (LHsExpr Name))
  | TcPatBind [MonoBindInfo] (LPat TcId) (GRHSs Name (LHsExpr Name)) TcSigmaType

type MonoBindInfo = (Name, Maybe TcIdSigInfo, TcId)
        -- Type signature (if any), and
        -- the monomorphic bound things

tcLhs :: TcSigFun -> LetBndrSpec -> HsBind Name -> TcM TcMonoBind
tcLhs sig_fn no_gen (FunBind { fun_id = L nm_loc name, fun_infix = inf, fun_matches = matches })
  | Just (TcIdSig sig) <- sig_fn name
  , TISI { sig_tau = tau } <- sig
  = ASSERT2( case no_gen of { LetLclBndr -> True; LetGblBndr {} -> False }
           , ppr name )
       -- { f :: ty; f x = e } is always done via CheckGen (full signature)
       --                                      or InferGen (partial signature)
       --               see Note [Partial type signatures and generalisation]
       -- Both InferGen and CheckGen gives rise to LetLclBndr
    do  { mono_name <- newLocalName name
        ; let mono_id = mkLocalId mono_name tau
        ; return (TcFunBind (name, Just sig, mono_id) nm_loc inf matches) }

  | otherwise
  = do  { mono_ty <- newFlexiTyVarTy openTypeKind
        ; mono_id <- newNoSigLetBndr no_gen name mono_ty
        ; return (TcFunBind (name, Nothing, mono_id) nm_loc inf matches) }

tcLhs sig_fn no_gen (PatBind { pat_lhs = pat, pat_rhs = grhss })
  = do  { let tc_pat exp_ty = tcLetPat sig_fn no_gen pat exp_ty $
                              mapM lookup_info (collectPatBinders pat)

                -- After typechecking the pattern, look up the binder
                -- names, which the pattern has brought into scope.
              lookup_info :: Name -> TcM MonoBindInfo
              lookup_info name
                 = do { mono_id <- tcLookupId name
                      ; let mb_sig = case sig_fn name of
                                       Just (TcIdSig sig) -> Just sig
                                       _                  -> Nothing
                     ; return (name, mb_sig, mono_id) }

        ; ((pat', infos), pat_ty) <- addErrCtxt (patMonoBindsCtxt pat grhss) $
                                     tcInfer tc_pat

        ; return (TcPatBind infos pat' grhss pat_ty) }

tcLhs _ _ other_bind = pprPanic "tcLhs" (ppr other_bind)
        -- AbsBind, VarBind impossible

-------------------
tcRhs :: TcMonoBind -> TcM (HsBind TcId)
tcRhs (TcFunBind info@(_, mb_sig, mono_id) loc inf matches)
  = tcExtendIdBinderStackForRhs [info]  $
    tcExtendTyVarEnvForRhs mb_sig       $
    do  { traceTc "tcRhs: fun bind" (ppr mono_id $$ ppr (idType mono_id))
        ; (co_fn, matches') <- tcMatchesFun (idName mono_id) inf
                                            matches (idType mono_id)
        ; return (FunBind { fun_id = L loc mono_id, fun_infix = inf
                          , fun_matches = matches'
                          , fun_co_fn = co_fn
                          , bind_fvs = placeHolderNamesTc
                          , fun_tick = [] }) }

-- TODO: emit Hole Constraints for wildcards
tcRhs (TcPatBind infos pat' grhss pat_ty)
  = -- When we are doing pattern bindings we *don't* bring any scoped
    -- type variables into scope unlike function bindings
    -- Wny not?  They are not completely rigid.
    -- That's why we have the special case for a single FunBind in tcMonoBinds
    tcExtendIdBinderStackForRhs infos        $
    do  { traceTc "tcRhs: pat bind" (ppr pat' $$ ppr pat_ty)
        ; grhss' <- addErrCtxt (patMonoBindsCtxt pat' grhss) $
                    tcGRHSsPat grhss pat_ty
        ; return (PatBind { pat_lhs = pat', pat_rhs = grhss', pat_rhs_ty = pat_ty
                          , bind_fvs = placeHolderNamesTc
                          , pat_ticks = ([],[]) }) }

tcExtendTyVarEnvForRhs :: Maybe TcIdSigInfo -> TcM a -> TcM a
tcExtendTyVarEnvForRhs Nothing thing_inside
  = thing_inside
tcExtendTyVarEnvForRhs (Just sig) thing_inside
  = tcExtendTyVarEnvFromSig sig thing_inside

tcExtendTyVarEnvFromSig :: TcIdSigInfo -> TcM a -> TcM a
tcExtendTyVarEnvFromSig sig thing_inside
  | TISI { sig_bndr = s_bndr, sig_skols = skol_prs, sig_ctxt = ctxt } <- sig
  = tcExtendTyVarEnv2 skol_prs $
    case s_bndr of
      CompleteSig {}  -> thing_inside
      PartialSig { sig_wcs = wc_prs }  -- Extend the env ad emit the holes
                      -> tcExtendTyVarEnv2 wc_prs $
                         do { addErrCtxt (typeSigCtxt ctxt s_bndr) $
                              emitWildCardHoleConstraints wc_prs
                            ; thing_inside }

tcExtendIdBinderStackForRhs :: [MonoBindInfo] -> TcM a -> TcM a
-- Extend the TcIdBinderStack for the RHS of the binding, with
-- the monomorphic Id.  That way, if we have, say
--     f = \x -> blah
-- and something goes wrong in 'blah', we get a "relevant binding"
-- looking like  f :: alpha -> beta
-- This applies if 'f' has a type signature too:
--    f :: forall a. [a] -> [a]
--    f x = True
-- We can't unify True with [a], and a relevant binding is f :: [a] -> [a]
-- If we had the *polymorphic* version of f in the TcIdBinderStack, it
-- would not be reported as relevant, because its type is closed
tcExtendIdBinderStackForRhs infos thing_inside
  = tcExtendIdBndrs [TcIdBndr mono_id NotTopLevel | (_, _, mono_id) <- infos] thing_inside
    -- NotTopLevel: it's a monomorphic binding

---------------------
getMonoBindInfo :: [Located TcMonoBind] -> [MonoBindInfo]
getMonoBindInfo tc_binds
  = foldr (get_info . unLoc) [] tc_binds
  where
    get_info (TcFunBind info _ _ _)  rest = info : rest
    get_info (TcPatBind infos _ _ _) rest = infos ++ rest

{-
************************************************************************
*                                                                      *
                Signatures
*                                                                      *
************************************************************************

Type signatures are tricky.  See Note [Signature skolems] in TcType

@tcSigs@ checks the signatures for validity, and returns a list of
{\em freshly-instantiated} signatures.  That is, the types are already
split up, and have fresh type variables installed.  All non-type-signature
"RenamedSigs" are ignored.

The @TcSigInfo@ contains @TcTypes@ because they are unified with
the variable's type, and after that checked to see whether they've
been instantiated.

Note [Scoped tyvars]
~~~~~~~~~~~~~~~~~~~~
The -XScopedTypeVariables flag brings lexically-scoped type variables
into scope for any explicitly forall-quantified type variables:
        f :: forall a. a -> a
        f x = e
Then 'a' is in scope inside 'e'.

However, we do *not* support this
  - For pattern bindings e.g
        f :: forall a. a->a
        (f,g) = e

Note [Signature skolems]
~~~~~~~~~~~~~~~~~~~~~~~~
When instantiating a type signature, we do so with either skolems or
SigTv meta-type variables depending on the use_skols boolean.  This
variable is set True when we are typechecking a single function
binding; and False for pattern bindings and a group of several
function bindings.

Reason: in the latter cases, the "skolems" can be unified together,
        so they aren't properly rigid in the type-refinement sense.
NB: unless we are doing H98, each function with a sig will be done
    separately, even if it's mutually recursive, so use_skols will be True


Note [Only scoped tyvars are in the TyVarEnv]
~~~~~~~~~~~~~~~~~~~~~~~~~~~~~~~~~~~~~~~~~~~~~
We are careful to keep only the *lexically scoped* type variables in
the type environment.  Why?  After all, the renamer has ensured
that only legal occurrences occur, so we could put all type variables
into the type env.

But we want to check that two distinct lexically scoped type variables
do not map to the same internal type variable.  So we need to know which
the lexically-scoped ones are... and at the moment we do that by putting
only the lexically scoped ones into the environment.

Note [Instantiate sig with fresh variables]
~~~~~~~~~~~~~~~~~~~~~~~~~~~~~~~~~~~~~~~~~~~~
It's vital to instantiate a type signature with fresh variables.
For example:
      type T = forall a. [a] -> [a]
      f :: T;
      f = g where { g :: T; g = <rhs> }

 We must not use the same 'a' from the defn of T at both places!!
(Instantiation is only necessary because of type synonyms.  Otherwise,
it's all cool; each signature has distinct type variables from the renamer.)

Note [Fail eagerly on bad signatures]
~~~~~~~~~~~~~~~~~~~~~~~~~~~~~~~~~~~~~
If a type signaure is wrong, fail immediately:

 * the type sigs may bind type variables, so proceeding without them
   can lead to a cascade of errors

 * the type signature might be ambiguous, in which case checking
   the code against the signature will give a very similar error
   to the ambiguity error.

ToDo: this means we fall over if any type sig
is wrong (eg at the top level of the module),
which is over-conservative
-}

tcTySigs :: [LSig Name] -> TcM ([TcId], TcSigFun)
tcTySigs hs_sigs
  = checkNoErrs $   -- See Note [Fail eagerly on bad signatures]
    do { ty_sigs_s <- mapAndRecoverM tcTySig hs_sigs
       ; let ty_sigs  = concat ty_sigs_s
             poly_ids = mapMaybe completeSigPolyId_maybe ty_sigs
                        -- The returned [TcId] are the ones for which we have
                        -- a complete type signature.
                        -- See Note [Complete and partial type signatures]
             env = mkNameEnv [(tcSigInfoName sig, sig) | sig <- ty_sigs]
       ; return (poly_ids, lookupNameEnv env) }

tcTySig :: LSig Name -> TcM [TcSigInfo]
tcTySig (L _ (IdSig id))
  = do { sig <- instTcTySigFromId id
       ; return [TcIdSig sig] }

<<<<<<< HEAD
tcTySig (L loc (TypeSig names sig_ty))
  = setSrcSpan loc $
    do { sigs <- sequence [ tcUserTypeSig sig_ty (Just name)
                          | L _ name <- names ]
       ; return (map TcIdSig sigs) }

tcTySig (L loc (PatSynSig (L _ name) sig_ty))
  | HsIB { hsib_kvs = sig_kvs
         , hsib_tvs = sig_tvs
         , hsib_body = hs_ty }  <- sig_ty
  , (tv_bndrs, prov, req, body_ty) <- splitLHsPatSynTy hs_ty
  = setSrcSpan loc $
    tcImplicitTKBndrs sig_kvs sig_tvs $ \ _ tvs1 ->
    tcHsTyVarBndrs tv_bndrs           $ \ tvs2 ->
    do { prov' <- tcHsContext prov
       ; req'  <- tcHsContext req
       ; ty'   <- tcHsLiftedType body_ty
       ; let (_, pat_ty) = tcSplitFunTys ty'
             univ_set = tyVarsOfType pat_ty
             all_tvs  = tvs1 ++ tvs2
             (univ_tvs, ex_tvs) = partition (`elemVarSet` univ_set) all_tvs
=======
     do_one wc_prs sigma_ty (L _ name)
        = do { let ctxt = FunSigCtxt name True
             ; sig <- instTcTySig ctxt hs_ty sigma_ty (extra_cts hs_ty) wc_prs name
             ; return (TcIdSig sig) }

tcTySig (L loc (PatSynSig (L _ name) (_, qtvs) req prov ty))
  = setSrcSpan loc $
    do { traceTc "tcTySig {" $ ppr name $$ ppr qtvs $$ ppr req $$ ppr prov $$ ppr ty
       ; let ctxt = PatSynCtxt name
       ; tcHsTyVarBndrs qtvs $ \ qtvs' -> do
       { ty' <- tcHsSigType ctxt ty
       ; req' <- tcHsContext req
       ; prov' <- tcHsContext prov

       -- These are /signatures/ so we zonk to squeeze out any kind
       -- unification variables. Thta has happened automatically in tcHsSigType
       ; req'  <- zonkTcThetaType req'
       ; prov' <- zonkTcThetaType prov'

       ; qtvs' <- mapM zonkQuantifiedTyVar qtvs'

       ; let (_, pat_ty) = tcSplitFunTys ty'
             univ_set = tyVarsOfType pat_ty
             (univ_tvs, ex_tvs) = partition (`elemVarSet` univ_set) qtvs'
             bad_tvs = varSetElems (tyVarsOfTypes req' `minusVarSet` univ_set)

       ; unless (null bad_tvs) $ addErr $
         hang (ptext (sLit "The 'required' context") <+> quotes (pprTheta req'))
            2 (ptext (sLit "mentions existential type variable") <> plural bad_tvs
               <+> pprQuotedList bad_tvs)
>>>>>>> 268aa9a2

       ; traceTc "tcTySig }" $ ppr (ex_tvs, prov') $$ ppr (univ_tvs, req') $$ ppr ty'
       ; let tpsi = TPSI{ patsig_name = name,
                          patsig_tau  = ty',
                          patsig_ex   = ex_tvs,
                          patsig_univ = univ_tvs,
                          patsig_prov = prov',
                          patsig_req  = req' }
       ; return [TcPatSynSig tpsi] }

tcTySig _ = return []

isCompleteHsSig :: LHsSigWcType Name -> Bool
-- ^ If there are no wildcards, return a LHsSigType
isCompleteHsSig sig_ty
  | HsWC { hswc_wcs = wcs, hswc_ctx = extra } <- hsib_body sig_ty
  , null wcs
  , Nothing <- extra
  = True
  | otherwise
  = False

tcUserTypeSig :: LHsSigWcType Name -> Maybe Name -> TcM TcIdSigInfo
-- Just n  => Function type signatre        name :: type
-- Nothing => Expression type signature   <expr> :: type
tcUserTypeSig hs_sig_ty mb_name
  | isCompleteHsSig hs_sig_ty
  = pushTcLevelM_  $  -- When instantiating the signature, do so "one level in"
                      -- so that they can be unified under the forall
    do { sigma_ty <- tcHsSigWcType ctxt_F hs_sig_ty
       ; (inst_tvs, theta, tau) <- tcInstType tcInstSigTyVars sigma_ty
       ; loc <- getSrcSpanM
       ; return $
         TISI { sig_bndr  = CompleteSig (mkLocalId name sigma_ty)
              , sig_skols = findScopedTyVars sigma_ty inst_tvs
              , sig_theta = theta
              , sig_tau   = tau
              , sig_ctxt  = ctxt_T
              , sig_loc   = loc } }

  -- Partial sig with wildcards
  | HsIB { hsib_kvs = kvs, hsib_tvs = tvs, hsib_body = wc_ty }   <- hs_sig_ty
  , HsWC { hswc_wcs = wcs, hswc_ctx = extra, hswc_body = hs_ty } <- wc_ty
  , (hs_tvs, L _ hs_ctxt, hs_tau) <- splitLHsSigmaTy hs_ty
  = pushTcLevelM_  $  -- When instantiating the signature, do so "one level in"
                      -- so that they can be unified under the forall
    tcImplicitTKBndrs kvs tvs $ \ kvs1 tvs1 ->
    tcWildCardBinders wcs     $ \ wcs ->
    tcHsTyVarBndrs hs_tvs     $ \ tvs2 ->
    do { -- Instantiate the type-class context; but if there
         -- is an extra-constraints wildcard, just discard it here
         traceTc "tcPartial" (ppr name $$ ppr tvs $$ ppr tvs1 $$ ppr wcs)
       ; theta <- mapM tcLHsPredType $
                  case extra of
                    Nothing -> hs_ctxt
                    Just _  -> dropTail 1 hs_ctxt

       ; tau <- tcHsOpenType hs_tau

         -- Check for validity (eg rankN etc)
         -- The ambiguity check will happen (from checkValidType),
         -- but unnecessarily; it will always succeed becuase there
         -- is no quantification
       ; _ <- zonkAndCheckValidity ctxt_F (mkPhiTy theta tau)

       ; loc <- getSrcSpanM
       ; return $
         TISI { sig_bndr  = PartialSig { sig_name = name, sig_hs_ty = hs_ty
                                       , sig_cts = extra, sig_wcs = wcs }
              , sig_skols = [ (tyVarName tv, tv) | tv <- kvs1 ++ tvs1 ++ tvs2 ]
              , sig_theta = theta
              , sig_tau   = tau
              , sig_ctxt  = ctxt_F
              , sig_loc   = loc } }
  where
    name   = case mb_name of
               Just n  -> n
               Nothing -> mkUnboundName (mkVarOcc "<expression>")
    ctxt_F = case mb_name of
               Just n  -> FunSigCtxt n False
               Nothing -> ExprSigCtxt
    ctxt_T = case mb_name of
               Just n  -> FunSigCtxt n True
               Nothing -> ExprSigCtxt

instTcTySigFromId :: Id -> TcM TcIdSigInfo
-- Used for instance methods and record selectors
instTcTySigFromId id
  = do { let name = idName id
             loc  = getSrcSpan name
       ; (tvs, theta, tau) <- tcInstType (tcInstSigTyVarsLoc loc)
                                         (idType id)
       ; return $ TISI { sig_bndr  = CompleteSig id
                          -- False: do not report redundant constraints
                          -- The user has no control over the signature!
                       , sig_skols = [(tyVarName tv, tv) | tv <- tvs]
                       , sig_theta = theta
                       , sig_tau   = tau
                       , sig_ctxt  = FunSigCtxt name False
                       , sig_loc   = loc } }

instTcTySig :: UserTypeCtxt
            -> LHsSigType Name         -- Used to get the scoped type variables
            -> TcType
            -> Name                      -- Name of the function
            -> TcM TcIdSigInfo
instTcTySig ctxt hs_ty sigma_ty name
  = do { (inst_tvs, theta, tau) <- tcInstType tcInstSigTyVars sigma_ty
       ; return (TISI { sig_bndr  = CompleteSig (mkLocalId name sigma_ty)
                      , sig_skols = findScopedTyVars sigma_ty inst_tvs
                      , sig_theta = theta
                      , sig_tau   = tau
                      , sig_ctxt  = ctxt
                      , sig_loc   = getLoc (hsSigType hs_ty)
                                    -- SrcSpan from the signature
               }) }

-------------------------------
data GeneralisationPlan
  = NoGen               -- No generalisation, no AbsBinds

  | InferGen            -- Implicit generalisation; there is an AbsBinds
       Bool             --   True <=> apply the MR; generalise only unconstrained type vars

  | CheckGen (LHsBind Name) TcIdSigInfo
                        -- One binding with a signature
                        -- Explicit generalisation; there is an AbsBinds

-- A consequence of the no-AbsBinds choice (NoGen) is that there is
-- no "polymorphic Id" and "monmomorphic Id"; there is just the one

instance Outputable GeneralisationPlan where
  ppr NoGen          = ptext (sLit "NoGen")
  ppr (InferGen b)   = ptext (sLit "InferGen") <+> ppr b
  ppr (CheckGen _ s) = ptext (sLit "CheckGen") <+> ppr s

decideGeneralisationPlan
   :: DynFlags -> TcTypeEnv -> [Name]
   -> [LHsBind Name] -> TcSigFun -> GeneralisationPlan
decideGeneralisationPlan dflags type_env bndr_names lbinds sig_fn
  | strict_pat_binds                          = NoGen
  | Just (lbind, sig) <- one_funbind_with_sig = if isPartialSig sig
    -- See Note [Partial type signatures and generalisation]
    -- We use InferGen False to say "do inference, but do not apply
    -- the MR".  It's stupid to apply the MR when we are given a
    -- signature!  C.f Trac #11016, function f1
                                                then InferGen False
                                                else CheckGen lbind sig
  | mono_local_binds                          = NoGen
  | otherwise                                 = infer_plan
  where
    infer_plan = InferGen mono_restriction
    bndr_set = mkNameSet bndr_names
    binds = map unLoc lbinds

    strict_pat_binds = any isStrictHsBind binds
       -- Strict patterns (top level bang or unboxed tuple) must not
       -- be polymorphic, because we are going to force them
       -- See Trac #4498, #8762

    mono_restriction  = xopt Opt_MonomorphismRestriction dflags
                     && any restricted binds

    is_closed_ns :: NameSet -> Bool -> Bool
    is_closed_ns ns b = foldNameSet ((&&) . is_closed_id) b ns
        -- ns are the Names referred to from the RHS of this bind

    is_closed_id :: Name -> Bool
    -- See Note [Bindings with closed types] in TcRnTypes
    is_closed_id name
      | name `elemNameSet` bndr_set
      = True              -- Ignore binders in this groups, of course
      | Just thing <- lookupNameEnv type_env name
      = case thing of
          ATcId { tct_closed = cl } -> isTopLevel cl  -- This is the key line
          ATyVar {}                 -> False          -- In-scope type variables
          AGlobal {}                -> True           --    are not closed!
          _                         -> pprPanic "is_closed_id" (ppr name)
      | otherwise
      = WARN( isInternalName name, ppr name ) True
        -- The free-var set for a top level binding mentions
        -- imported things too, so that we can report unused imports
        -- These won't be in the local type env.
        -- Ditto class method etc from the current module

    mono_local_binds = xopt Opt_MonoLocalBinds dflags
                    && not closed_flag

    closed_flag = foldr (is_closed_ns . bind_fvs) True binds

    no_sig n = noCompleteSig (sig_fn n)

    -- With OutsideIn, all nested bindings are monomorphic
    -- except a single function binding with a signature
    one_funbind_with_sig
      | [lbind@(L _ (FunBind { fun_id = v }))] <- lbinds
      , Just (TcIdSig sig) <- sig_fn (unLoc v)
      = Just (lbind, sig)
      | otherwise
      = Nothing

    -- The Haskell 98 monomorphism resetriction
    restricted (PatBind {})                              = True
    restricted (VarBind { var_id = v })                  = no_sig v
    restricted (FunBind { fun_id = v, fun_matches = m }) = restricted_match m
                                                           && no_sig (unLoc v)
    restricted (PatSynBind {}) = panic "isRestrictedGroup/unrestricted PatSynBind"
    restricted (AbsBinds {}) = panic "isRestrictedGroup/unrestricted AbsBinds"

    restricted_match (MG { mg_alts = L _ (Match _ [] _ _) : _ }) = True
    restricted_match _                                           = False
        -- No args => like a pattern binding
        -- Some args => a function binding

-------------------
checkStrictBinds :: TopLevelFlag -> RecFlag
                 -> [LHsBind Name]
                 -> LHsBinds TcId -> [Id]
                 -> TcM ()
-- Check that non-overloaded unlifted bindings are
--      a) non-recursive,
--      b) not top level,
--      c) not a multiple-binding group (more or less implied by (a))

checkStrictBinds top_lvl rec_group orig_binds tc_binds poly_ids
  | any_unlifted_bndr || any_strict_pat   -- This binding group must be matched strictly
  = do  { check (isNotTopLevel top_lvl)
                (strictBindErr "Top-level" any_unlifted_bndr orig_binds)
        ; check (isNonRec rec_group)
                (strictBindErr "Recursive" any_unlifted_bndr orig_binds)

        ; check (all is_monomorphic (bagToList tc_binds))
                  (polyBindErr orig_binds)
            -- data Ptr a = Ptr Addr#
            -- f x = let p@(Ptr y) = ... in ...
            -- Here the binding for 'p' is polymorphic, but does
            -- not mix with an unlifted binding for 'y'.  You should
            -- use a bang pattern.  Trac #6078.

        ; check (isSingleton orig_binds)
                (strictBindErr "Multiple" any_unlifted_bndr orig_binds)

        -- Complain about a binding that looks lazy
        --    e.g.    let I# y = x in ...
        -- Remember, in checkStrictBinds we are going to do strict
        -- matching, so (for software engineering reasons) we insist
        -- that the strictness is manifest on each binding
        -- However, lone (unboxed) variables are ok
        ; check (not any_pat_looks_lazy)
                  (unliftedMustBeBang orig_binds) }
  | otherwise
  = traceTc "csb2" (ppr [(id, idType id) | id <- poly_ids]) >>
    return ()
  where
    any_unlifted_bndr  = any is_unlifted poly_ids
    any_strict_pat     = any (isStrictHsBind   . unLoc) orig_binds
    any_pat_looks_lazy = any (looksLazyPatBind . unLoc) orig_binds

    is_unlifted id = case tcSplitSigmaTy (idType id) of
                       (_, _, rho) -> isUnLiftedType rho
          -- For the is_unlifted check, we need to look inside polymorphism
          -- and overloading.  E.g.  x = (# 1, True #)
          -- would get type forall a. Num a => (# a, Bool #)
          -- and we want to reject that.  See Trac #9140

    is_monomorphic (L _ (AbsBinds { abs_tvs = tvs, abs_ev_vars = evs }))
                     = null tvs && null evs
    is_monomorphic _ = True

    check :: Bool -> MsgDoc -> TcM ()
    -- Just like checkTc, but with a special case for module GHC.Prim:
    --      see Note [Compiling GHC.Prim]
    check True  _   = return ()
    check False err = do { mod <- getModule
                         ; checkTc (mod == gHC_PRIM) err }

unliftedMustBeBang :: [LHsBind Name] -> SDoc
unliftedMustBeBang binds
  = hang (text "Pattern bindings containing unlifted types should use an outermost bang pattern:")
       2 (vcat (map ppr binds))

polyBindErr :: [LHsBind Name] -> SDoc
polyBindErr binds
  = hang (ptext (sLit "You can't mix polymorphic and unlifted bindings"))
       2 (vcat [vcat (map ppr binds),
                ptext (sLit "Probable fix: use a bang pattern")])

strictBindErr :: String -> Bool -> [LHsBind Name] -> SDoc
strictBindErr flavour any_unlifted_bndr binds
  = hang (text flavour <+> msg <+> ptext (sLit "aren't allowed:"))
       2 (vcat (map ppr binds))
  where
    msg | any_unlifted_bndr = ptext (sLit "bindings for unlifted types")
        | otherwise         = ptext (sLit "bang-pattern or unboxed-tuple bindings")


{- Note [Compiling GHC.Prim]
~~~~~~~~~~~~~~~~~~~~~~~~~~~~
Module GHC.Prim has no source code: it is the host module for
primitive, built-in functions and types.  However, for Haddock-ing
purposes we generate (via utils/genprimopcode) a fake source file
GHC/Prim.hs, and give it to Haddock, so that it can generate
documentation.  It contains definitions like
    nullAddr# :: NullAddr#
which would normally be rejected as a top-level unlifted binding. But
we don't want to complain, because we are only "compiling" this fake
mdule for documentation purposes.  Hence this hacky test for gHC_PRIM
in checkStrictBinds.

(We only make the test if things look wrong, so there is no cost in
the common case.) -}


{- *********************************************************************
*                                                                      *
               Error contexts and messages
*                                                                      *
********************************************************************* -}

-- This one is called on LHS, when pat and grhss are both Name
-- and on RHS, when pat is TcId and grhss is still Name
patMonoBindsCtxt :: (OutputableBndr id, Outputable body) => LPat id -> GRHSs Name body -> SDoc
patMonoBindsCtxt pat grhss
  = hang (ptext (sLit "In a pattern binding:")) 2 (pprPatBind pat grhss)

typeSigCtxt :: UserTypeCtxt -> TcIdSigBndr -> SDoc
typeSigCtxt ctxt (PartialSig { sig_hs_ty = hs_ty })
  = pprSigCtxt ctxt empty (ppr hs_ty)
typeSigCtxt ctxt (CompleteSig id)
  = pprSigCtxt ctxt empty (ppr (idType id))<|MERGE_RESOLUTION|>--- conflicted
+++ resolved
@@ -1639,7 +1639,6 @@
   = do { sig <- instTcTySigFromId id
        ; return [TcIdSig sig] }
 
-<<<<<<< HEAD
 tcTySig (L loc (TypeSig names sig_ty))
   = setSrcSpan loc $
     do { sigs <- sequence [ tcUserTypeSig sig_ty (Just name)
@@ -1650,38 +1649,20 @@
   | HsIB { hsib_kvs = sig_kvs
          , hsib_tvs = sig_tvs
          , hsib_body = hs_ty }  <- sig_ty
-  , (tv_bndrs, prov, req, body_ty) <- splitLHsPatSynTy hs_ty
+  , (tv_bndrs, req, prov, body_ty) <- splitLHsPatSynTy hs_ty
   = setSrcSpan loc $
     tcImplicitTKBndrs sig_kvs sig_tvs $ \ _ tvs1 ->
     tcHsTyVarBndrs tv_bndrs           $ \ tvs2 ->
-    do { prov' <- tcHsContext prov
-       ; req'  <- tcHsContext req
+    do { req' <- tcHsContext req
+       ; prov' <- tcHsContext prov
        ; ty'   <- tcHsLiftedType body_ty
-       ; let (_, pat_ty) = tcSplitFunTys ty'
-             univ_set = tyVarsOfType pat_ty
-             all_tvs  = tvs1 ++ tvs2
-             (univ_tvs, ex_tvs) = partition (`elemVarSet` univ_set) all_tvs
-=======
-     do_one wc_prs sigma_ty (L _ name)
-        = do { let ctxt = FunSigCtxt name True
-             ; sig <- instTcTySig ctxt hs_ty sigma_ty (extra_cts hs_ty) wc_prs name
-             ; return (TcIdSig sig) }
-
-tcTySig (L loc (PatSynSig (L _ name) (_, qtvs) req prov ty))
-  = setSrcSpan loc $
-    do { traceTc "tcTySig {" $ ppr name $$ ppr qtvs $$ ppr req $$ ppr prov $$ ppr ty
-       ; let ctxt = PatSynCtxt name
-       ; tcHsTyVarBndrs qtvs $ \ qtvs' -> do
-       { ty' <- tcHsSigType ctxt ty
-       ; req' <- tcHsContext req
-       ; prov' <- tcHsContext prov
 
        -- These are /signatures/ so we zonk to squeeze out any kind
-       -- unification variables. Thta has happened automatically in tcHsSigType
+       -- unification variables.  ToDo: checkValidType?
+       ; qtvs' <- mapM zonkQuantifiedTyVar (tvs1 ++ tvs2)
        ; req'  <- zonkTcThetaType req'
        ; prov' <- zonkTcThetaType prov'
-
-       ; qtvs' <- mapM zonkQuantifiedTyVar qtvs'
+       ; ty'   <- zonkTcType      ty'
 
        ; let (_, pat_ty) = tcSplitFunTys ty'
              univ_set = tyVarsOfType pat_ty
@@ -1692,7 +1673,6 @@
          hang (ptext (sLit "The 'required' context") <+> quotes (pprTheta req'))
             2 (ptext (sLit "mentions existential type variable") <> plural bad_tvs
                <+> pprQuotedList bad_tvs)
->>>>>>> 268aa9a2
 
        ; traceTc "tcTySig }" $ ppr (ex_tvs, prov') $$ ppr (univ_tvs, req') $$ ppr ty'
        ; let tpsi = TPSI{ patsig_name = name,
