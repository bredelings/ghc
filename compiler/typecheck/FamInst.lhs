--- conflicted
+++ resolved
@@ -321,15 +321,9 @@
                   , fim_index = confIndex }) : _ <- conflictingMatch
   = addFamInstsErr (ptext (sLit "Conflicting family instance declarations:"))
                    [(fam_inst, branch),
-<<<<<<< HEAD
                     (confInst, confIndex) ]
-  | otherwise
-  = pprPanic "conflictInstErr" (pprCoAxBranchHdr (famInstAxiom fam_inst) branch)
-=======
-                    (confInst, famInstNthBranch confInst confIndex)]
   | otherwise -- no conflict on this branch; see Trac #7560
   = return ()
->>>>>>> 851e4e76
 
 addFamInstsErr :: SDoc -> [(FamInst Branched, Int)] -> TcRn ()
 addFamInstsErr herald insts
