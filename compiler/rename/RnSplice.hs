--- conflicted
+++ resolved
@@ -44,11 +44,6 @@
 import Var              ( Id )
 import THNames          ( quoteExpName, quotePatName, quoteDecName, quoteTypeName
                         , decsQTyConName, expQTyConName, patQTyConName, typeQTyConName, )
-<<<<<<< HEAD
-import Util
-=======
-import RnTypes          ( collectWildCards )
->>>>>>> 290def72
 
 import {-# SOURCE #-} TcExpr   ( tcMonoExpr )
 import {-# SOURCE #-} TcSplice ( runMetaD, runMetaE, runMetaP, runMetaT, tcTopSpliceExpr )
