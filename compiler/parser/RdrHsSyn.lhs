--- conflicted
+++ resolved
@@ -54,7 +54,8 @@
 
 import HsSyn		-- Lots of it
 import Class            ( FunDep )
-import TypeRep          ( Kind, natKind )
+import TypeRep          ( Kind )
+import TysPrim          ( natKind )
 import RdrName		( RdrName, isRdrTyVar, isRdrTc, mkUnqual, rdrNameOcc, 
 			  isRdrDataCon, isUnqual, getRdrName, setRdrNameSpace )
 import Name             ( Name )
@@ -131,11 +132,7 @@
       HsPredTy p		-> extract_pred p acc
       HsOpTy ty1 (L loc tv) ty2 -> extract_tv loc tv (extract_lty ty1 (extract_lty ty2 acc))
       HsParTy ty               	-> extract_lty ty acc
-<<<<<<< HEAD
       HsNumberTy {}             -> acc
-      HsNumTy {}                -> acc
-=======
->>>>>>> a8defd8a
       HsCoreTy {}               -> acc  -- The type is closed
       HsQuasiQuoteTy {}	        -> acc  -- Quasi quotes mention no type variables
       HsSpliceTy {}           	-> acc	-- Type splices mention no type variables
