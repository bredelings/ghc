{-# LANGUAGE GADTs, BangPatterns #-}
module CmmCommonBlockElim
  ( elimCommonBlocks
  )
where


import GhcPrelude hiding (iterate, succ, unzip, zip)

import BlockId
import Cmm
import CmmUtils
import CmmSwitch (eqSwitchTargetWith)
import CmmContFlowOpt
-- import PprCmm ()

import Hoopl.Block
import Hoopl.Graph
import Hoopl.Label
import Hoopl.Collections
import Data.Bits
import Data.Maybe (mapMaybe)
import qualified Data.List as List
import Data.Word
import qualified Data.Map as M
import Outputable
import DynFlags (DynFlags)
import UniqFM
import UniqDFM
import qualified TrieMap as TM
import Unique
import Control.Arrow (first, second)

-- -----------------------------------------------------------------------------
-- Eliminate common blocks

-- If two blocks are identical except for the label on the first node,
-- then we can eliminate one of the blocks. To ensure that the semantics
-- of the program are preserved, we have to rewrite each predecessor of the
-- eliminated block to proceed with the block we keep.

-- The algorithm iterates over the blocks in the graph,
-- checking whether it has seen another block that is equal modulo labels.
-- If so, then it adds an entry in a map indicating that the new block
-- is made redundant by the old block.
-- Otherwise, it is added to the useful blocks.

-- To avoid comparing every block with every other block repeatedly, we group
-- them by
--   * a hash of the block, ignoring labels (explained below)
--   * the list of outgoing labels
-- The hash is invariant under relabeling, so we only ever compare within
-- the same group of blocks.
--
-- The list of outgoing labels is updated as we merge blocks (that is why they
-- are not included in the hash, which we want to calculate only once).
--
-- All in all, two blocks should never be compared if they have different
-- hashes, and at most once otherwise. Previously, we were slower, and people
-- rightfully complained: #10397

-- TODO: Use optimization fuel
elimCommonBlocks :: DynFlags -> CmmGraph -> CmmGraph
elimCommonBlocks dflags g = replaceLabels env $ copyTicks env g
  where
     env = iterate dflags mapEmpty blocks_with_key
     groups = groupByInt (hash_block dflags) (postorderDfs g)
     blocks_with_key = [ [ (successors b, [b]) | b <- bs] | bs <- groups]

-- Invariant: The blocks in the list are pairwise distinct
-- (so avoid comparing them again)
type DistinctBlocks = [CmmBlock]
type Key = [Label]
type Subst = LabelMap BlockId

-- The outer list groups by hash. We retain this grouping throughout.
iterate :: DynFlags -> Subst -> [[(Key, DistinctBlocks)]] -> Subst
iterate dflags subst blocks
    | mapNull new_substs = subst
    | otherwise = iterate dflags subst' updated_blocks
  where
    grouped_blocks :: [[(Key, [DistinctBlocks])]]
    grouped_blocks = map groupByLabel blocks

    merged_blocks :: [[(Key, DistinctBlocks)]]
    (new_substs, merged_blocks) =
        List.mapAccumL (List.mapAccumL go) mapEmpty grouped_blocks
      where
        go !new_subst1 (k,dbs) = (new_subst1 `mapUnion` new_subst2, (k,db))
          where
            (new_subst2, db) = mergeBlockList dflags subst dbs

    subst' = subst `mapUnion` new_substs
    updated_blocks = map (map (first (map (lookupBid subst')))) merged_blocks

mergeBlocks :: DynFlags -> Subst
            -> DistinctBlocks -> DistinctBlocks
            -> (Subst, DistinctBlocks)
mergeBlocks dflags subst existing new = go new
  where
    go [] = (mapEmpty, existing)
    go (b:bs) =
        case List.find (eqBlockBodyWith dflags (eqBid subst) b) existing of
          -- This block is a duplicate. Drop it, and add it to the substitution
          Just b' -> first (mapInsert (entryLabel b) (entryLabel b')) $ go bs
          -- This block is not a duplicate, keep it.
          Nothing -> second (b:) $ go bs

mergeBlockList :: DynFlags -> Subst -> [DistinctBlocks]
               -> (Subst, DistinctBlocks)
mergeBlockList _      _     [] = pprPanic "mergeBlockList" empty
mergeBlockList dflags subst (b:bs) = go mapEmpty b bs
  where
    go !new_subst1 b [] = (new_subst1, b)
    go !new_subst1 b1 (b2:bs) = go new_subst b bs
      where
        (new_subst2, b) =  mergeBlocks dflags subst b1 b2
        new_subst = new_subst1 `mapUnion` new_subst2


-- -----------------------------------------------------------------------------
-- Hashing and equality on blocks

-- Below here is mostly boilerplate: hashing blocks ignoring labels,
-- and comparing blocks modulo a label mapping.

-- To speed up comparisons, we hash each basic block modulo jump labels.
-- The hashing is a bit arbitrary (the numbers are completely arbitrary),
-- but it should be fast and good enough.

-- We want to get as many small buckets as possible, as comparing blocks is
-- expensive. So include as much as possible in the hash. Ideally everything
-- that is compared with (==) in eqBlockBodyWith.

{-
Note [Equivalence up to local registers in CBE]
~~~~~~~~~~~~~~~~~~~~~~~~~~~~~~~~~~~~~~~~~~~~~~~

CBE treats two blocks which are equivalent up to alpha-renaming of locally-bound
local registers as equivalent. This was not always the case (see #14226) but is
quite important for effective CBE. For instance, consider the blocks,

    c2VZ: // global
        _c2Yd::I64 = _s2Se::I64 + 1;
        _s2Sx::I64 = _c2Yd::I64;
        _s2Se::I64 = _s2Sx::I64;
        goto c2TE;

    c2VY: // global
        _c2Yb::I64 = _s2Se::I64 + 1;
        _s2Sw::I64 = _c2Yb::I64;
        _s2Se::I64 = _s2Sw::I64;
        goto c2TE;

These clearly implement precisely the same logic, differing only register
naming. This happens quite often in the code produced by GHC.

This alpha-equivalence relation must be accounted for in two places:

 1. the block hash function (hash_block), which we use for approximate "binning"
 2. the exact block comparison function, which computes pair-wise equivalence

In (1) we maintain a de Bruijn numbering of each block's locally-bound local
registers and compute the hash relative to this numbering.

For (2) we maintain a substitution which maps the local registers of one block
onto those of the other. We then compare local registers modulo this
substitution.

-}

type HashCode = Int

<<<<<<< HEAD
hash_block :: CmmBlock -> HashCode
hash_block block =
  fromIntegral (foldBlockNodesB3 (hash_fst, hash_mid, hash_lst) block (0 :: Word32) .&. (0x7fffffff :: Word32))
  -- UniqFM doesn't like negative Ints
  where hash_fst _ h = h
        hash_mid m h = hash_node m + h `shiftL` 1
        hash_lst m h = hash_node m + h `shiftL` 1

        hash_node :: CmmNode O x -> Word32
        hash_node n | dont_care n = 0 -- don't care
        hash_node (CmmAssign r e) = hash_reg r + hash_e e
        hash_node (CmmStore e e') = hash_e e + hash_e e'
        hash_node (CmmUnsafeForeignCall t _ as) = hash_tgt t + hash_list hash_e as
        hash_node (CmmBranch _) = 23 -- NB. ignore the label
        hash_node (CmmCondBranch p _ _ _) = hash_e p
        hash_node (CmmCall e _ _ _ _ _ _) = hash_e e
        hash_node (CmmForeignCall t _ _ _ _ _ _) = hash_tgt t
        hash_node (CmmSwitch e _) = hash_e e
        hash_node _ = error "hash_node: unknown Cmm node!"

        hash_reg :: CmmReg -> Word32
        hash_reg   (CmmLocal localReg) = hash_unique localReg -- important for performance, see #10397
        hash_reg   (CmmGlobal _)    = 19

        hash_e :: CmmExpr -> Word32
        hash_e (CmmLit l) = hash_lit l
        hash_e (CmmLoad e _) = 67 + hash_e e
        hash_e (CmmReg r) = hash_reg r
        hash_e (CmmMachOp _ es) = hash_list hash_e es -- pessimal - no operator check
        hash_e (CmmRegOff r i) = hash_reg r + cvt i
        hash_e (CmmStackSlot _ _) = 13
=======
type LocalRegEnv a = UniqFM a
type DeBruijn = Int

-- | Maintains a de Bruijn numbering of local registers bound within a block.
--
-- See Note [Equivalence up to local registers in CBE]
data HashEnv = HashEnv { localRegHashEnv :: !(LocalRegEnv DeBruijn)
                       , nextIndex       :: !DeBruijn
                       }

hash_block :: DynFlags -> CmmBlock -> HashCode
hash_block dflags block =
  --pprTrace "hash_block" (ppr (entryLabel block) $$ ppr hash)
  hash
  where hash_fst _ (env, h) = (env, h)
        hash_mid m (env, h) = let (env', h') = hash_node env m
                              in (env', h' + h `shiftL` 1)
        hash_lst m (env, h) = let (env', h') = hash_node env m
                              in (env', h' + h `shiftL` 1)

        hash =
            let (_, raw_hash) =
                    foldBlockNodesF3 (hash_fst, hash_mid, hash_lst)
                                     block
                                     (emptyEnv, 0 :: Word32)
                emptyEnv = HashEnv mempty 0
            in fromIntegral (raw_hash .&. (0x7fffffff :: Word32))
               -- UniqFM doesn't like negative Ints

        hash_node :: HashEnv -> CmmNode O x -> (HashEnv, Word32)
        hash_node env n =
            (env', hash)
          where
            hash =
              case n of
                n | dont_care n -> 0  -- don't care
                -- don't include register as it is a binding occurrence
                CmmAssign (CmmLocal _) e -> hash_e env e
                CmmAssign r e   -> hash_reg env r + hash_e env e
                CmmStore e e'   -> hash_e env e + hash_e env e'
                CmmUnsafeForeignCall t _ as
                                -> hash_tgt env t + hash_list (hash_e env) as
                CmmBranch _     ->  23 -- NB. ignore the label
                CmmCondBranch p _ _ _ -> hash_e env p
                CmmCall e _ _ _ _ _   -> hash_e env e
                CmmForeignCall t _ _ _ _ _ _ -> hash_tgt env t
                CmmSwitch e _   -> hash_e env e
                _               -> error "hash_node: unknown Cmm node!"
            env' = foldLocalRegsDefd dflags (flip bind_local_reg) env n

        hash_reg :: HashEnv -> CmmReg -> Word32
        hash_reg env (CmmLocal localReg)
          | Just idx <- lookupUFM (localRegHashEnv env) localReg
          = fromIntegral idx
          | otherwise
          = hash_unique localReg -- important for performance, see #10397
        hash_reg _  (CmmGlobal _)    = 19

        hash_e :: HashEnv -> CmmExpr -> Word32
        hash_e _   (CmmLit l) = hash_lit l
        hash_e env (CmmLoad e _) = 67 + hash_e env e
        hash_e env (CmmReg r) = hash_reg env r
        hash_e env (CmmMachOp _ es) = hash_list (hash_e env) es -- pessimal - no operator check
        hash_e env (CmmRegOff r i) = hash_reg env r + cvt i
        hash_e _   (CmmStackSlot _ _) = 13
>>>>>>> 7109fa81

        hash_lit :: CmmLit -> Word32
        hash_lit (CmmInt i _) = fromInteger i
        hash_lit (CmmFloat r _) = truncate r
        hash_lit (CmmVec ls) = hash_list hash_lit ls
        hash_lit (CmmLabel _) = 119 -- ugh
        hash_lit (CmmLabelOff _ i) = cvt $ 199 + i
        hash_lit (CmmLabelDiffOff _ _ i) = cvt $ 299 + i
        hash_lit (CmmBlock _) = 191 -- ugh
        hash_lit (CmmHighStackMark) = cvt 313

        hash_tgt :: HashEnv -> ForeignTarget -> Word32
        hash_tgt env (ForeignTarget e _) = hash_e env e
        hash_tgt _   (PrimTarget _) = 31 -- lots of these

        hash_list f = List.foldl' (\z x -> f x + z) (0::Word32)

        cvt = fromInteger . toInteger

        bind_local_reg :: LocalReg -> HashEnv -> HashEnv
        bind_local_reg reg env =
            env { localRegHashEnv =
                    addToUFM (localRegHashEnv env) reg (nextIndex env)
                , nextIndex = nextIndex env + 1
                }

        hash_unique :: Uniquable a => a -> Word32
        hash_unique = cvt . getKey . getUnique

-- | Ignore these node types for equality
dont_care :: CmmNode O x -> Bool
dont_care CmmComment {}  = True
dont_care CmmTick {}     = True
dont_care CmmUnwind {}   = True
dont_care _other         = False

-- Utilities: equality and substitution on the graph.

-- Given a map ``subst'' from BlockID -> BlockID, we define equality.
eqBid :: LabelMap BlockId -> BlockId -> BlockId -> Bool
eqBid subst bid bid' = lookupBid subst bid == lookupBid subst bid'
lookupBid :: LabelMap BlockId -> BlockId -> BlockId
lookupBid subst bid = case mapLookup bid subst of
                        Just bid  -> lookupBid subst bid
                        Nothing -> bid

-- | Maps the local registers of one block to those of another
--
-- See Note [Equivalence up to local registers in CBE]
type LocalRegMapping = LocalRegEnv LocalReg

-- Middle nodes and expressions can contain BlockIds, in particular in
-- CmmStackSlot and CmmBlock, so we have to use a special equality for
-- these.
--
eqMiddleWith :: DynFlags
             -> (BlockId -> BlockId -> Bool)
             -> LocalRegMapping
             -> CmmNode O O -> CmmNode O O
             -> (LocalRegMapping, Bool)
eqMiddleWith dflags eqBid env a b =
  case (a, b) of
     -- registers aren't compared since they are binding occurrences
    (CmmAssign (CmmLocal _) e1,  CmmAssign (CmmLocal _) e2) ->
        let eq = eqExprWith eqBid env e1 e2
        in (env', eq)

    (CmmAssign r1 e1,  CmmAssign r2 e2) ->
        let eq = r1 == r2
              && eqExprWith eqBid env e1 e2
        in (env', eq)

    (CmmStore l1 r1,  CmmStore l2 r2) ->
        let eq = eqExprWith eqBid env l1 l2
              && eqExprWith eqBid env r1 r2
        in (env', eq)

     -- result registers aren't compared since they are binding occurrences
    (CmmUnsafeForeignCall t1 _ a1,  CmmUnsafeForeignCall t2 _ a2) ->
        let eq = t1 == t2
              && and (zipWith (eqExprWith eqBid env) a1 a2)
        in (env', eq)

    _ -> (env, False)
  where
    env' = List.foldl' (\acc (ra,rb) -> addToUFM acc ra rb) emptyUFM
           $ List.zip defd_a defd_b
    defd_a = foldLocalRegsDefd dflags (flip (:)) [] a
    defd_b = foldLocalRegsDefd dflags (flip (:)) [] b

eqExprWith :: (BlockId -> BlockId -> Bool)
           -> LocalRegMapping
           -> CmmExpr -> CmmExpr
           -> Bool
eqExprWith eqBid env = eq
 where
  CmmLit l1          `eq` CmmLit l2          = eqLit l1 l2
  CmmLoad e1 _       `eq` CmmLoad e2 _       = e1 `eq` e2
  CmmReg r1          `eq` CmmReg r2          = r1 `eqReg` r2
  CmmRegOff r1 i1    `eq` CmmRegOff r2 i2    = r1 `eqReg` r2 && i1==i2
  CmmMachOp op1 es1  `eq` CmmMachOp op2 es2  = op1==op2 && es1 `eqs` es2
  CmmStackSlot a1 i1 `eq` CmmStackSlot a2 i2 = eqArea a1 a2 && i1==i2
  _e1                `eq` _e2                = False

  xs `eqs` ys = and (zipWith eq xs ys)

  -- See Note [Equivalence up to local registers in CBE]
  CmmLocal a `eqReg` CmmLocal b
    | Just a' <- lookupUFM env a
    = a' == b
  a `eqReg` b = a == b

  eqLit (CmmBlock id1) (CmmBlock id2) = eqBid id1 id2
  eqLit l1 l2 = l1 == l2

  eqArea Old Old = True
  eqArea (Young id1) (Young id2) = eqBid id1 id2
  eqArea _ _ = False

-- Equality on the body of a block, modulo a function mapping block
-- IDs to block IDs.
eqBlockBodyWith :: DynFlags
                -> (BlockId -> BlockId -> Bool)
                -> CmmBlock -> CmmBlock -> Bool
eqBlockBodyWith dflags eqBid block block'
  {-
  | equal     = pprTrace "equal" (vcat [ppr block, ppr block']) True
  | otherwise = pprTrace "not equal" (vcat [ppr block, ppr block']) False
  -}
  = equal
  where (_,m,l)   = blockSplit block
        nodes     = filter (not . dont_care) (blockToList m)
        (_,m',l') = blockSplit block'
        nodes'    = filter (not . dont_care) (blockToList m')

<<<<<<< HEAD
        equal = and (zipWith (eqMiddleWith eqBid) nodes nodes') &&
                eqLastWith eqBid l l'


eqLastWith :: (BlockId -> BlockId -> Bool) -> CmmNode O C -> CmmNode O C -> Bool
eqLastWith eqBid (CmmBranch bid1) (CmmBranch bid2) = eqBid bid1 bid2
eqLastWith eqBid (CmmCondBranch c1 t1 f1 l1) (CmmCondBranch c2 t2 f2 l2) =
  c1 == c2 && l1 == l2 && eqBid t1 t2 && eqBid f1 f2
eqLastWith eqBid (CmmCall t1 c1 g1 rt1 a1 r1 u1) (CmmCall t2 c2 g2 rt2 a2 r2 u2) =
  t1 == t2 && eqMaybeWith eqBid c1 c2 && a1 == a2 && r1 == r2 && u1 == u2 && g1 == g2
  && rt1 == rt2
eqLastWith eqBid (CmmSwitch e1 ids1) (CmmSwitch e2 ids2) =
  e1 == e2 && eqSwitchTargetWith eqBid ids1 ids2
eqLastWith _ _ _ = False
=======
        (env_mid, eqs_mid) =
            List.mapAccumL (\acc (a,b) -> eqMiddleWith dflags eqBid acc a b)
                           emptyUFM
                           (List.zip nodes nodes')
        equal = and eqs_mid && eqLastWith eqBid env_mid l l'


eqLastWith :: (BlockId -> BlockId -> Bool) -> LocalRegMapping
           -> CmmNode O C -> CmmNode O C -> Bool
eqLastWith eqBid env a b =
    case (a, b) of
      (CmmBranch bid1, CmmBranch bid2) -> eqBid bid1 bid2
      (CmmCondBranch c1 t1 f1 l1, CmmCondBranch c2 t2 f2 l2) ->
          eqExprWith eqBid env c1 c2 && l1 == l2 && eqBid t1 t2 && eqBid f1 f2
      (CmmCall t1 c1 g1 a1 r1 u1, CmmCall t2 c2 g2 a2 r2 u2) ->
             t1 == t2
          && eqMaybeWith eqBid c1 c2
          && a1 == a2 && r1 == r2 && u1 == u2 && g1 == g2
      (CmmSwitch e1 ids1, CmmSwitch e2 ids2) ->
          eqExprWith eqBid env e1 e2 && eqSwitchTargetWith eqBid ids1 ids2
      -- result registers aren't compared since they are binding occurrences
      (CmmForeignCall t1 _ a1 s1 ret_args1 ret_off1 intrbl1,
       CmmForeignCall t2 _ a2 s2 ret_args2 ret_off2 intrbl2) ->
             t1 == t2
          && and (zipWith (eqExprWith eqBid env) a1 a2)
          && s1 == s2
          && ret_args1 == ret_args2
          && ret_off1 == ret_off2
          && intrbl1 == intrbl2
      _ -> False
>>>>>>> 7109fa81

eqMaybeWith :: (a -> b -> Bool) -> Maybe a -> Maybe b -> Bool
eqMaybeWith eltEq (Just e) (Just e') = eltEq e e'
eqMaybeWith _ Nothing Nothing = True
eqMaybeWith _ _ _ = False

-- | Given a block map, ensure that all "target" blocks are covered by
-- the same ticks as the respective "source" blocks. This not only
-- means copying ticks, but also adjusting tick scopes where
-- necessary.
copyTicks :: LabelMap BlockId -> CmmGraph -> CmmGraph
copyTicks env g
  | mapNull env = g
  | otherwise   = ofBlockMap (g_entry g) $ mapMap copyTo blockMap
  where -- Reverse block merge map
        blockMap = toBlockMap g
        revEnv = mapFoldWithKey insertRev M.empty env
        insertRev k x = M.insertWith (const (k:)) x [k]
        -- Copy ticks and scopes into the given block
        copyTo block = case M.lookup (entryLabel block) revEnv of
          Nothing -> block
          Just ls -> foldr copy block $ mapMaybe (flip mapLookup blockMap) ls
        copy from to =
          let ticks = blockTicks from
              CmmEntry  _   scp0        = firstNode from
              (CmmEntry lbl scp1, code) = blockSplitHead to
          in CmmEntry lbl (combineTickScopes scp0 scp1) `blockJoinHead`
             foldr blockCons code (map CmmTick ticks)

-- Group by [Label]
groupByLabel :: [(Key, a)] -> [(Key, [a])]
groupByLabel = go (TM.emptyTM :: TM.ListMap UniqDFM a)
  where
    go !m [] = TM.foldTM (:) m []
    go !m ((k,v) : entries) = go (TM.alterTM k' adjust m) entries
      where k' = map getUnique k
            adjust Nothing       = Just (k,[v])
            adjust (Just (_,vs)) = Just (k,v:vs)


groupByInt :: (a -> Int) -> [a] -> [[a]]
groupByInt f xs = nonDetEltsUFM $ List.foldl' go emptyUFM xs
  -- See Note [Unique Determinism and code generation]
  where go m x = alterUFM (Just . maybe [x] (x:)) m (f x)<|MERGE_RESOLUTION|>--- conflicted
+++ resolved
@@ -171,39 +171,6 @@
 
 type HashCode = Int
 
-<<<<<<< HEAD
-hash_block :: CmmBlock -> HashCode
-hash_block block =
-  fromIntegral (foldBlockNodesB3 (hash_fst, hash_mid, hash_lst) block (0 :: Word32) .&. (0x7fffffff :: Word32))
-  -- UniqFM doesn't like negative Ints
-  where hash_fst _ h = h
-        hash_mid m h = hash_node m + h `shiftL` 1
-        hash_lst m h = hash_node m + h `shiftL` 1
-
-        hash_node :: CmmNode O x -> Word32
-        hash_node n | dont_care n = 0 -- don't care
-        hash_node (CmmAssign r e) = hash_reg r + hash_e e
-        hash_node (CmmStore e e') = hash_e e + hash_e e'
-        hash_node (CmmUnsafeForeignCall t _ as) = hash_tgt t + hash_list hash_e as
-        hash_node (CmmBranch _) = 23 -- NB. ignore the label
-        hash_node (CmmCondBranch p _ _ _) = hash_e p
-        hash_node (CmmCall e _ _ _ _ _ _) = hash_e e
-        hash_node (CmmForeignCall t _ _ _ _ _ _) = hash_tgt t
-        hash_node (CmmSwitch e _) = hash_e e
-        hash_node _ = error "hash_node: unknown Cmm node!"
-
-        hash_reg :: CmmReg -> Word32
-        hash_reg   (CmmLocal localReg) = hash_unique localReg -- important for performance, see #10397
-        hash_reg   (CmmGlobal _)    = 19
-
-        hash_e :: CmmExpr -> Word32
-        hash_e (CmmLit l) = hash_lit l
-        hash_e (CmmLoad e _) = 67 + hash_e e
-        hash_e (CmmReg r) = hash_reg r
-        hash_e (CmmMachOp _ es) = hash_list hash_e es -- pessimal - no operator check
-        hash_e (CmmRegOff r i) = hash_reg r + cvt i
-        hash_e (CmmStackSlot _ _) = 13
-=======
 type LocalRegEnv a = UniqFM a
 type DeBruijn = Int
 
@@ -248,7 +215,7 @@
                                 -> hash_tgt env t + hash_list (hash_e env) as
                 CmmBranch _     ->  23 -- NB. ignore the label
                 CmmCondBranch p _ _ _ -> hash_e env p
-                CmmCall e _ _ _ _ _   -> hash_e env e
+                CmmCall e _ _ _ _ _ _   -> hash_e env e
                 CmmForeignCall t _ _ _ _ _ _ -> hash_tgt env t
                 CmmSwitch e _   -> hash_e env e
                 _               -> error "hash_node: unknown Cmm node!"
@@ -269,7 +236,6 @@
         hash_e env (CmmMachOp _ es) = hash_list (hash_e env) es -- pessimal - no operator check
         hash_e env (CmmRegOff r i) = hash_reg env r + cvt i
         hash_e _   (CmmStackSlot _ _) = 13
->>>>>>> 7109fa81
 
         hash_lit :: CmmLit -> Word32
         hash_lit (CmmInt i _) = fromInteger i
@@ -405,22 +371,6 @@
         (_,m',l') = blockSplit block'
         nodes'    = filter (not . dont_care) (blockToList m')
 
-<<<<<<< HEAD
-        equal = and (zipWith (eqMiddleWith eqBid) nodes nodes') &&
-                eqLastWith eqBid l l'
-
-
-eqLastWith :: (BlockId -> BlockId -> Bool) -> CmmNode O C -> CmmNode O C -> Bool
-eqLastWith eqBid (CmmBranch bid1) (CmmBranch bid2) = eqBid bid1 bid2
-eqLastWith eqBid (CmmCondBranch c1 t1 f1 l1) (CmmCondBranch c2 t2 f2 l2) =
-  c1 == c2 && l1 == l2 && eqBid t1 t2 && eqBid f1 f2
-eqLastWith eqBid (CmmCall t1 c1 g1 rt1 a1 r1 u1) (CmmCall t2 c2 g2 rt2 a2 r2 u2) =
-  t1 == t2 && eqMaybeWith eqBid c1 c2 && a1 == a2 && r1 == r2 && u1 == u2 && g1 == g2
-  && rt1 == rt2
-eqLastWith eqBid (CmmSwitch e1 ids1) (CmmSwitch e2 ids2) =
-  e1 == e2 && eqSwitchTargetWith eqBid ids1 ids2
-eqLastWith _ _ _ = False
-=======
         (env_mid, eqs_mid) =
             List.mapAccumL (\acc (a,b) -> eqMiddleWith dflags eqBid acc a b)
                            emptyUFM
@@ -435,10 +385,10 @@
       (CmmBranch bid1, CmmBranch bid2) -> eqBid bid1 bid2
       (CmmCondBranch c1 t1 f1 l1, CmmCondBranch c2 t2 f2 l2) ->
           eqExprWith eqBid env c1 c2 && l1 == l2 && eqBid t1 t2 && eqBid f1 f2
-      (CmmCall t1 c1 g1 a1 r1 u1, CmmCall t2 c2 g2 a2 r2 u2) ->
+      (CmmCall t1 c1 g1 rt1 a1 r1 u1, CmmCall t2 c2 g2 rt2 a2 r2 u2) ->
              t1 == t2
           && eqMaybeWith eqBid c1 c2
-          && a1 == a2 && r1 == r2 && u1 == u2 && g1 == g2
+          && a1 == a2 && r1 == r2 && u1 == u2 && g1 == g2 && rt1 == rt2
       (CmmSwitch e1 ids1, CmmSwitch e2 ids2) ->
           eqExprWith eqBid env e1 e2 && eqSwitchTargetWith eqBid ids1 ids2
       -- result registers aren't compared since they are binding occurrences
@@ -451,7 +401,6 @@
           && ret_off1 == ret_off2
           && intrbl1 == intrbl2
       _ -> False
->>>>>>> 7109fa81
 
 eqMaybeWith :: (a -> b -> Bool) -> Maybe a -> Maybe b -> Bool
 eqMaybeWith eltEq (Just e) (Just e') = eltEq e e'
